/*
 *  Copyright (c) 2016, The OpenThread Authors.
 *  All rights reserved.
 *
 *  Redistribution and use in source and binary forms, with or without
 *  modification, are permitted provided that the following conditions are met:
 *  1. Redistributions of source code must retain the above copyright
 *     notice, this list of conditions and the following disclaimer.
 *  2. Redistributions in binary form must reproduce the above copyright
 *     notice, this list of conditions and the following disclaimer in the
 *     documentation and/or other materials provided with the distribution.
 *  3. Neither the name of the copyright holder nor the
 *     names of its contributors may be used to endorse or promote products
 *     derived from this software without specific prior written permission.
 *
 *  THIS SOFTWARE IS PROVIDED BY THE COPYRIGHT HOLDERS AND CONTRIBUTORS "AS IS"
 *  AND ANY EXPRESS OR IMPLIED WARRANTIES, INCLUDING, BUT NOT LIMITED TO, THE
 *  IMPLIED WARRANTIES OF MERCHANTABILITY AND FITNESS FOR A PARTICULAR PURPOSE
 *  ARE DISCLAIMED. IN NO EVENT SHALL THE COPYRIGHT HOLDER OR CONTRIBUTORS BE
 *  LIABLE FOR ANY DIRECT, INDIRECT, INCIDENTAL, SPECIAL, EXEMPLARY, OR
 *  CONSEQUENTIAL DAMAGES (INCLUDING, BUT NOT LIMITED TO, PROCUREMENT OF
 *  SUBSTITUTE GOODS OR SERVICES; LOSS OF USE, DATA, OR PROFITS; OR BUSINESS
 *  INTERRUPTION) HOWEVER CAUSED AND ON ANY THEORY OF LIABILITY, WHETHER IN
 *  CONTRACT, STRICT LIABILITY, OR TORT (INCLUDING NEGLIGENCE OR OTHERWISE)
 *  ARISING IN ANY WAY OUT OF THE USE OF THIS SOFTWARE, EVEN IF ADVISED OF THE
 *  POSSIBILITY OF SUCH DAMAGE.
 */

/**
 * @file
 *   This file implements IPv6 networking.
 */

#include "ip6.hpp"

#include "backbone_router/bbr_leader.hpp"
#include "backbone_router/bbr_local.hpp"
#include "backbone_router/ndproxy_table.hpp"
#include "common/code_utils.hpp"
#include "common/debug.hpp"
#include "common/instance.hpp"
#include "common/locator_getters.hpp"
#include "common/log.hpp"
#include "common/message.hpp"
#include "common/random.hpp"
#include "net/checksum.hpp"
#include "net/icmp6.hpp"
#include "net/ip6_address.hpp"
#include "net/ip6_filter.hpp"
#include "net/nat64_translator.hpp"
#include "net/netif.hpp"
#include "net/udp6.hpp"
#include "openthread/ip6.h"
#include "thread/mle.hpp"

using IcmpType = ot::Ip6::Icmp::Header::Type;

static const IcmpType sForwardICMPTypes[] = {
    IcmpType::kTypeDstUnreach,       IcmpType::kTypePacketToBig, IcmpType::kTypeTimeExceeded,
    IcmpType::kTypeParameterProblem, IcmpType::kTypeEchoRequest, IcmpType::kTypeEchoReply,
};

namespace ot {
namespace Ip6 {

RegisterLogModule("Ip6");

Ip6::Ip6(Instance &aInstance)
    : InstanceLocator(aInstance)
    , mIsReceiveIp6FilterEnabled(false)
    , mSendQueueTask(aInstance)
    , mIcmp(aInstance)
    , mUdp(aInstance)
    , mMpl(aInstance)
#if OPENTHREAD_CONFIG_TCP_ENABLE
    , mTcp(aInstance)
#endif
{
#if OPENTHREAD_CONFIG_IP6_BR_COUNTERS_ENABLE
    ResetBorderRoutingCounters();
#endif
}

Message *Ip6::NewMessage(void) { return NewMessage(0); }

Message *Ip6::NewMessage(uint16_t aReserved) { return NewMessage(aReserved, Message::Settings::GetDefault()); }

Message *Ip6::NewMessage(uint16_t aReserved, const Message::Settings &aSettings)
{
    return Get<MessagePool>().Allocate(
        Message::kTypeIp6, sizeof(Header) + sizeof(HopByHopHeader) + sizeof(MplOption) + aReserved, aSettings);
}

Message *Ip6::NewMessageFromData(const uint8_t *aData, uint16_t aDataLength, const Message::Settings &aSettings)
{
    Message          *message  = nullptr;
    Message::Settings settings = aSettings;
    const Header     *header;

    VerifyOrExit((aData != nullptr) && (aDataLength >= sizeof(Header)));

    // Determine priority from IPv6 header
    header = reinterpret_cast<const Header *>(aData);
    VerifyOrExit(header->IsValid());
    VerifyOrExit(sizeof(Header) + header->GetPayloadLength() == aDataLength);
    settings.mPriority = DscpToPriority(header->GetDscp());

    message = Get<MessagePool>().Allocate(Message::kTypeIp6, /* aReserveHeader */ 0, settings);

    VerifyOrExit(message != nullptr);

    if (message->AppendBytes(aData, aDataLength) != kErrorNone)
    {
        message->Free();
        message = nullptr;
    }

exit:
    return message;
}

Message::Priority Ip6::DscpToPriority(uint8_t aDscp)
{
    Message::Priority priority;
    uint8_t           cs = aDscp & kDscpCsMask;

    switch (cs)
    {
    case kDscpCs1:
    case kDscpCs2:
        priority = Message::kPriorityLow;
        break;

    case kDscpCs0:
    case kDscpCs3:
        priority = Message::kPriorityNormal;
        break;

    case kDscpCs4:
    case kDscpCs5:
    case kDscpCs6:
    case kDscpCs7:
        priority = Message::kPriorityHigh;
        break;

    default:
        priority = Message::kPriorityNormal;
        break;
    }

    return priority;
}

uint8_t Ip6::PriorityToDscp(Message::Priority aPriority)
{
    uint8_t dscp = kDscpCs0;

    switch (aPriority)
    {
    case Message::kPriorityLow:
        dscp = kDscpCs1;
        break;

    case Message::kPriorityNormal:
    case Message::kPriorityNet:
        dscp = kDscpCs0;
        break;

    case Message::kPriorityHigh:
        dscp = kDscpCs4;
        break;
    }

    return dscp;
}

Error Ip6::AddMplOption(Message &aMessage, Header &aHeader)
{
    Error          error = kErrorNone;
    HopByHopHeader hbhHeader;
    MplOption      mplOption;
    PadOption      padOption;

    hbhHeader.SetNextHeader(aHeader.GetNextHeader());
    hbhHeader.SetLength(0);
    mMpl.InitOption(mplOption, aHeader.GetSource());

    // Check if MPL option may require padding
    if (padOption.InitToPadHeaderWithSize(sizeof(HopByHopHeader) + mplOption.GetSize()) == kErrorNone)
    {
        SuccessOrExit(error = aMessage.PrependBytes(&padOption, padOption.GetSize()));
    }

    SuccessOrExit(error = aMessage.PrependBytes(&mplOption, mplOption.GetSize()));
    SuccessOrExit(error = aMessage.Prepend(hbhHeader));
    aHeader.SetPayloadLength(aHeader.GetPayloadLength() + sizeof(hbhHeader) + sizeof(mplOption));
    aHeader.SetNextHeader(kProtoHopOpts);

exit:
    return error;
}

Error Ip6::AddTunneledMplOption(Message &aMessage, Header &aHeader)
{
    Error          error = kErrorNone;
    Header         tunnelHeader;
    const Address *source;

    // Use IP-in-IP encapsulation (RFC2473) and ALL_MPL_FORWARDERS address.
    tunnelHeader.InitVersionTrafficClassFlow();
    tunnelHeader.SetHopLimit(static_cast<uint8_t>(kDefaultHopLimit));
    tunnelHeader.SetPayloadLength(aHeader.GetPayloadLength() + sizeof(tunnelHeader));
    tunnelHeader.GetDestination().SetToRealmLocalAllMplForwarders();
    tunnelHeader.SetNextHeader(kProtoIp6);

    source = SelectSourceAddress(tunnelHeader.GetDestination());
    VerifyOrExit(source != nullptr, error = kErrorInvalidSourceAddress);

    tunnelHeader.SetSource(*source);

    SuccessOrExit(error = AddMplOption(aMessage, tunnelHeader));
    SuccessOrExit(error = aMessage.Prepend(tunnelHeader));

exit:
    return error;
}

Error Ip6::InsertMplOption(Message &aMessage, Header &aHeader)
{
    Error error = kErrorNone;

    VerifyOrExit(aHeader.GetDestination().IsMulticast() &&
                 aHeader.GetDestination().GetScope() >= Address::kRealmLocalScope);

    if (aHeader.GetDestination().IsRealmLocalMulticast())
    {
        aMessage.RemoveHeader(sizeof(aHeader));

        if (aHeader.GetNextHeader() == kProtoHopOpts)
        {
            HopByHopHeader hbh;
            uint16_t       hbhSize;
            MplOption      mplOption;
            PadOption      padOption;

            // Read existing hop-by-hop option header
            SuccessOrExit(error = aMessage.Read(0, hbh));
            hbhSize = hbh.GetSize();

            VerifyOrExit(hbhSize <= aHeader.GetPayloadLength(), error = kErrorParse);

            // Increment hop-by-hop option header length by one which
            // increases its total size by 8 bytes.
            hbh.SetLength(hbh.GetLength() + 1);
            aMessage.Write(0, hbh);

            // Make space for MPL Option + padding (8 bytes) at the end
            // of hop-by-hop header
            SuccessOrExit(error = aMessage.InsertHeader(hbhSize, ExtensionHeader::kLengthUnitSize));

            // Insert MPL Option
            mMpl.InitOption(mplOption, aHeader.GetSource());
            aMessage.WriteBytes(hbhSize, &mplOption, mplOption.GetSize());

            // Insert Pad Option (if needed)
            if (padOption.InitToPadHeaderWithSize(mplOption.GetSize()) == kErrorNone)
            {
                aMessage.WriteBytes(hbhSize + mplOption.GetSize(), &padOption, padOption.GetSize());
            }

            // Update IPv6 Payload Length
            aHeader.SetPayloadLength(aHeader.GetPayloadLength() + ExtensionHeader::kLengthUnitSize);
        }
        else
        {
            SuccessOrExit(error = AddMplOption(aMessage, aHeader));
        }

        SuccessOrExit(error = aMessage.Prepend(aHeader));
    }
    else
    {
#if OPENTHREAD_FTD
        if (aHeader.GetDestination().IsMulticastLargerThanRealmLocal() &&
            Get<ChildTable>().HasSleepyChildWithAddress(aHeader.GetDestination()))
        {
            Message *messageCopy = nullptr;

            if ((messageCopy = aMessage.Clone()) != nullptr)
            {
                IgnoreError(HandleDatagram(*messageCopy));
                LogInfo("Message copy for indirect transmission to sleepy children");
            }
            else
            {
                LogWarn("No enough buffer for message copy for indirect transmission to sleepy children");
            }
        }
#endif

        SuccessOrExit(error = AddTunneledMplOption(aMessage, aHeader));
    }

exit:
    return error;
}

Error Ip6::RemoveMplOption(Message &aMessage)
{
    Error          error = kErrorNone;
    Header         ip6Header;
    HopByHopHeader hbh;
    Option         option;
    uint16_t       offset;
    uint16_t       endOffset;
    uint16_t       mplOffset = 0;
    uint8_t        mplLength = 0;
    bool           remove    = false;

    offset = 0;
    IgnoreError(aMessage.Read(offset, ip6Header));
    offset += sizeof(ip6Header);
    VerifyOrExit(ip6Header.GetNextHeader() == kProtoHopOpts);

    IgnoreError(aMessage.Read(offset, hbh));
    endOffset = offset + hbh.GetSize();
    VerifyOrExit(aMessage.GetLength() >= endOffset, error = kErrorParse);

    offset += sizeof(hbh);

    for (; offset < endOffset; offset += option.GetSize())
    {
        IgnoreError(option.ParseFrom(aMessage, offset, endOffset));

        if (option.IsPadding())
        {
            continue;
        }

        if (option.GetType() == MplOption::kType)
        {
            // If multiple MPL options exist, discard packet
            VerifyOrExit(mplOffset == 0, error = kErrorParse);

            mplOffset = offset;
            mplLength = option.GetLength();

            VerifyOrExit(mplLength <= sizeof(MplOption) - sizeof(Option), error = kErrorParse);

            if (mplOffset == sizeof(ip6Header) + sizeof(hbh) && hbh.GetLength() == 0)
            {
                // First and only IPv6 Option, remove IPv6 HBH Option header
                remove = true;
            }
            else if (mplOffset + ExtensionHeader::kLengthUnitSize == endOffset)
            {
                // Last IPv6 Option, remove the last 8 bytes
                remove = true;
            }
        }
        else
        {
            // Encountered another option, now just replace
            // MPL Option with Pad Option
            remove = false;
        }
    }

    // verify that IPv6 Options header is properly formed
    VerifyOrExit(offset == endOffset, error = kErrorParse);

    if (remove)
    {
        // Last IPv6 Option, shrink HBH Option header by
        // 8 bytes (`kLengthUnitSize`)
        aMessage.RemoveHeader(endOffset - ExtensionHeader::kLengthUnitSize, ExtensionHeader::kLengthUnitSize);

        if (mplOffset == sizeof(ip6Header) + sizeof(hbh))
        {
            // Remove entire HBH header
            ip6Header.SetNextHeader(hbh.GetNextHeader());
        }
        else
        {
            // Update HBH header length, decrement by one
            // which decreases its total size by 8 bytes.

            hbh.SetLength(hbh.GetLength() - 1);
            aMessage.Write(sizeof(ip6Header), hbh);
        }

        ip6Header.SetPayloadLength(ip6Header.GetPayloadLength() - ExtensionHeader::kLengthUnitSize);
        aMessage.Write(0, ip6Header);
    }
    else if (mplOffset != 0)
    {
        // Replace MPL Option with Pad Option
        PadOption padOption;

        padOption.InitForPadSize(sizeof(Option) + mplLength);
        aMessage.WriteBytes(mplOffset, &padOption, padOption.GetSize());
    }

exit:
    return error;
}

void Ip6::EnqueueDatagram(Message &aMessage)
{
    mSendQueue.Enqueue(aMessage);
    mSendQueueTask.Post();
}

Error Ip6::SendDatagram(Message &aMessage, MessageInfo &aMessageInfo, uint8_t aIpProto)
{
    Error    error = kErrorNone;
    Header   header;
    uint8_t  dscp;
    uint16_t payloadLength = aMessage.GetLength();

    if ((aIpProto == kProtoUdp) &&
        Get<Tmf::Agent>().IsTmfMessage(aMessageInfo.GetSockAddr(), aMessageInfo.GetPeerAddr(),
                                       aMessageInfo.GetPeerPort()))
    {
        dscp = Tmf::Agent::PriorityToDscp(aMessage.GetPriority());
    }
    else
    {
        dscp = PriorityToDscp(aMessage.GetPriority());
    }

    header.InitVersionTrafficClassFlow();
    header.SetDscp(dscp);
    header.SetEcn(aMessageInfo.GetEcn());
    header.SetPayloadLength(payloadLength);
    header.SetNextHeader(aIpProto);

    if (aMessageInfo.GetHopLimit() != 0 || aMessageInfo.ShouldAllowZeroHopLimit())
    {
        header.SetHopLimit(aMessageInfo.GetHopLimit());
    }
    else
    {
        header.SetHopLimit(static_cast<uint8_t>(kDefaultHopLimit));
    }

    if (aMessageInfo.GetSockAddr().IsUnspecified() || aMessageInfo.GetSockAddr().IsMulticast())
    {
        const Address *source = SelectSourceAddress(aMessageInfo.GetPeerAddr());

        VerifyOrExit(source != nullptr, error = kErrorInvalidSourceAddress);
        header.SetSource(*source);
    }
    else
    {
        header.SetSource(aMessageInfo.GetSockAddr());
    }

    header.SetDestination(aMessageInfo.GetPeerAddr());

    if (aMessageInfo.GetPeerAddr().IsRealmLocalMulticast())
    {
        SuccessOrExit(error = AddMplOption(aMessage, header));
    }

    SuccessOrExit(error = aMessage.Prepend(header));

    Checksum::UpdateMessageChecksum(aMessage, header.GetSource(), header.GetDestination(), aIpProto);

    if (aMessageInfo.GetPeerAddr().IsMulticastLargerThanRealmLocal())
    {
#if OPENTHREAD_FTD
        if (Get<ChildTable>().HasSleepyChildWithAddress(header.GetDestination()))
        {
            Message *messageCopy = aMessage.Clone();

            if (messageCopy != nullptr)
            {
                LogInfo("Message copy for indirect transmission to sleepy children");
                EnqueueDatagram(*messageCopy);
            }
            else
            {
                LogWarn("No enough buffer for message copy for indirect transmission to sleepy children");
            }
        }
#endif

        SuccessOrExit(error = AddTunneledMplOption(aMessage, header));
    }

    aMessage.SetMulticastLoop(aMessageInfo.GetMulticastLoop());

    if (aMessage.GetLength() > kMaxDatagramLength)
    {
        error = FragmentDatagram(aMessage, aIpProto);
    }
    else
    {
        EnqueueDatagram(aMessage);
    }

exit:

    return error;
}

void Ip6::HandleSendQueue(void)
{
    Message *message;

    while ((message = mSendQueue.GetHead()) != nullptr)
    {
        mSendQueue.Dequeue(*message);
        IgnoreError(HandleDatagram(*message));
    }
}

Error Ip6::HandleOptions(Message &aMessage, Header &aHeader, bool aIsOutbound, bool &aReceive)
{
    Error          error = kErrorNone;
    HopByHopHeader hbhHeader;
    Option         option;
    uint16_t       offset = aMessage.GetOffset();
    uint16_t       endOffset;

    SuccessOrExit(error = aMessage.Read(offset, hbhHeader));

    endOffset = offset + hbhHeader.GetSize();
    VerifyOrExit(endOffset <= aMessage.GetLength(), error = kErrorParse);

    offset += sizeof(HopByHopHeader);

    for (; offset < endOffset; offset += option.GetSize())
    {
        SuccessOrExit(error = option.ParseFrom(aMessage, offset, endOffset));

        if (option.IsPadding())
        {
            continue;
        }

        if (option.GetType() == MplOption::kType)
        {
            SuccessOrExit(error = mMpl.ProcessOption(aMessage, offset, aHeader.GetSource(), aIsOutbound, aReceive));
            continue;
        }

        VerifyOrExit(option.GetAction() == Option::kActionSkip, error = kErrorDrop);
    }

    aMessage.SetOffset(offset);

exit:
    return error;
}

#if OPENTHREAD_CONFIG_IP6_FRAGMENTATION_ENABLE
Error Ip6::FragmentDatagram(Message &aMessage, uint8_t aIpProto)
{
    Error          error = kErrorNone;
    Header         header;
    FragmentHeader fragmentHeader;
    Message       *fragment        = nullptr;
    uint16_t       fragmentCnt     = 0;
    uint16_t       payloadFragment = 0;
    uint16_t       offset          = 0;

    uint16_t maxPayloadFragment =
        FragmentHeader::MakeDivisibleByEight(kMinimalMtu - aMessage.GetOffset() - sizeof(fragmentHeader));
    uint16_t payloadLeft = aMessage.GetLength() - aMessage.GetOffset();

    SuccessOrExit(error = aMessage.Read(0, header));
    header.SetNextHeader(kProtoFragment);

    fragmentHeader.Init();
    fragmentHeader.SetIdentification(Random::NonCrypto::GetUint32());
    fragmentHeader.SetNextHeader(aIpProto);
    fragmentHeader.SetMoreFlag();

    while (payloadLeft != 0)
    {
        if (payloadLeft < maxPayloadFragment)
        {
            fragmentHeader.ClearMoreFlag();

            payloadFragment = payloadLeft;
            payloadLeft     = 0;

            LogDebg("Last Fragment");
        }
        else
        {
            payloadLeft -= maxPayloadFragment;
            payloadFragment = maxPayloadFragment;
        }

        offset = fragmentCnt * FragmentHeader::BytesToFragmentOffset(maxPayloadFragment);
        fragmentHeader.SetOffset(offset);

        VerifyOrExit((fragment = NewMessage()) != nullptr, error = kErrorNoBufs);
        IgnoreError(fragment->SetPriority(aMessage.GetPriority()));
        SuccessOrExit(error = fragment->SetLength(aMessage.GetOffset() + sizeof(fragmentHeader) + payloadFragment));

        header.SetPayloadLength(payloadFragment + sizeof(fragmentHeader));
        fragment->Write(0, header);

        fragment->SetOffset(aMessage.GetOffset());
        fragment->Write(aMessage.GetOffset(), fragmentHeader);

        fragment->WriteBytesFromMessage(
            /* aWriteOffset */ aMessage.GetOffset() + sizeof(fragmentHeader), aMessage,
            /* aReadOffset */ aMessage.GetOffset() + FragmentHeader::FragmentOffsetToBytes(offset),
            /* aLength */ payloadFragment);

        EnqueueDatagram(*fragment);

        fragmentCnt++;
        fragment = nullptr;

        LogInfo("Fragment %d with %d bytes sent", fragmentCnt, payloadFragment);
    }

    aMessage.Free();

exit:

    if (error == kErrorNoBufs)
    {
        LogWarn("No buffer for Ip6 fragmentation");
    }

    FreeMessageOnError(fragment, error);
    return error;
}

Error Ip6::HandleFragment(Message &aMessage, MessageInfo &aMessageInfo)
{
    Error          error = kErrorNone;
    Header         header, headerBuffer;
    FragmentHeader fragmentHeader;
    Message       *message         = nullptr;
    uint16_t       offset          = 0;
    uint16_t       payloadFragment = 0;
    bool           isFragmented    = true;

    SuccessOrExit(error = aMessage.Read(0, header));
    SuccessOrExit(error = aMessage.Read(aMessage.GetOffset(), fragmentHeader));

    if (fragmentHeader.GetOffset() == 0 && !fragmentHeader.IsMoreFlagSet())
    {
        isFragmented = false;
        aMessage.MoveOffset(sizeof(fragmentHeader));
        ExitNow();
    }

    for (Message &msg : mReassemblyList)
    {
        SuccessOrExit(error = msg.Read(0, headerBuffer));

        if (msg.GetDatagramTag() == fragmentHeader.GetIdentification() &&
            headerBuffer.GetSource() == header.GetSource() && headerBuffer.GetDestination() == header.GetDestination())
        {
            message = &msg;
            break;
        }
    }

    offset          = FragmentHeader::FragmentOffsetToBytes(fragmentHeader.GetOffset());
    payloadFragment = aMessage.GetLength() - aMessage.GetOffset() - sizeof(fragmentHeader);

    LogInfo("Fragment with id %d received > %d bytes, offset %d", fragmentHeader.GetIdentification(), payloadFragment,
            offset);

    if (offset + payloadFragment + aMessage.GetOffset() > kMaxAssembledDatagramLength)
    {
        LogWarn("Packet too large for fragment buffer");
        ExitNow(error = kErrorNoBufs);
    }

    if (message == nullptr)
    {
        LogDebg("start reassembly");
        VerifyOrExit((message = NewMessage()) != nullptr, error = kErrorNoBufs);
        mReassemblyList.Enqueue(*message);

        message->SetTimestampToNow();
        message->SetOffset(0);
        message->SetDatagramTag(fragmentHeader.GetIdentification());

        // copying the non-fragmentable header to the fragmentation buffer
        SuccessOrExit(error = message->AppendBytesFromMessage(aMessage, 0, aMessage.GetOffset()));

        Get<TimeTicker>().RegisterReceiver(TimeTicker::kIp6FragmentReassembler);
    }

    // increase message buffer if necessary
    if (message->GetLength() < offset + payloadFragment + aMessage.GetOffset())
    {
        SuccessOrExit(error = message->SetLength(offset + payloadFragment + aMessage.GetOffset()));
    }

    // copy the fragment payload into the message buffer
    message->WriteBytesFromMessage(
        /* aWriteOffset */ aMessage.GetOffset() + offset, aMessage,
        /* aReadOffset */ aMessage.GetOffset() + sizeof(fragmentHeader), /* aLength */ payloadFragment);

    // check if it is the last frame
    if (!fragmentHeader.IsMoreFlagSet())
    {
        // use the offset value for the whole ip message length
        message->SetOffset(aMessage.GetOffset() + offset + payloadFragment);

        // creates the header for the reassembled ipv6 package
        SuccessOrExit(error = aMessage.Read(0, header));
        header.SetPayloadLength(message->GetLength() - sizeof(header));
        header.SetNextHeader(fragmentHeader.GetNextHeader());
        message->Write(0, header);

        LogDebg("Reassembly complete.");

        mReassemblyList.Dequeue(*message);

        IgnoreError(HandleDatagram(*message, aMessageInfo.mLinkInfo, /* aIsReassembled */ true));
    }

exit:
    if (error != kErrorDrop && error != kErrorNone && isFragmented)
    {
        if (message != nullptr)
        {
            mReassemblyList.DequeueAndFree(*message);
        }

        LogWarn("Reassembly failed: %s", ErrorToString(error));
    }

    if (isFragmented)
    {
        // drop all fragments, the payload is stored in the fragment buffer
        error = kErrorDrop;
    }

    return error;
}

void Ip6::CleanupFragmentationBuffer(void) { mReassemblyList.DequeueAndFreeAll(); }

void Ip6::HandleTimeTick(void)
{
    UpdateReassemblyList();

    if (mReassemblyList.GetHead() == nullptr)
    {
        Get<TimeTicker>().UnregisterReceiver(TimeTicker::kIp6FragmentReassembler);
    }
}

void Ip6::UpdateReassemblyList(void)
{
    TimeMilli now = TimerMilli::GetNow();

    for (Message &message : mReassemblyList)
    {
        if (now - message.GetTimestamp() >= TimeMilli::SecToMsec(kIp6ReassemblyTimeout))
        {
            LogNote("Reassembly timeout.");
            SendIcmpError(message, Icmp::Header::kTypeTimeExceeded, Icmp::Header::kCodeFragmReasTimeEx);

            mReassemblyList.DequeueAndFree(message);
        }
    }
}

void Ip6::SendIcmpError(Message &aMessage, Icmp::Header::Type aIcmpType, Icmp::Header::Code aIcmpCode)
{
    Error       error = kErrorNone;
    Header      header;
    MessageInfo messageInfo;

    SuccessOrExit(error = aMessage.Read(0, header));

    messageInfo.SetPeerAddr(header.GetSource());
    messageInfo.SetSockAddr(header.GetDestination());
    messageInfo.SetHopLimit(header.GetHopLimit());
    messageInfo.SetLinkInfo(nullptr);

    error = mIcmp.SendError(aIcmpType, aIcmpCode, messageInfo, aMessage);

exit:

    if (error != kErrorNone)
    {
        LogWarn("Failed to send ICMP error: %s", ErrorToString(error));
    }
}

#else
Error Ip6::FragmentDatagram(Message &aMessage, uint8_t aIpProto)
{
    OT_UNUSED_VARIABLE(aIpProto);

    EnqueueDatagram(aMessage);

    return kErrorNone;
}

Error Ip6::HandleFragment(Message &aMessage, MessageInfo &aMessageInfo)
{
    OT_UNUSED_VARIABLE(aMessageInfo);

    Error          error = kErrorNone;
    FragmentHeader fragmentHeader;

    SuccessOrExit(error = aMessage.Read(aMessage.GetOffset(), fragmentHeader));

    VerifyOrExit(fragmentHeader.GetOffset() == 0 && !fragmentHeader.IsMoreFlagSet(), error = kErrorDrop);

    aMessage.MoveOffset(sizeof(fragmentHeader));

exit:
    return error;
}
#endif // OPENTHREAD_CONFIG_IP6_FRAGMENTATION_ENABLE

Error Ip6::HandleExtensionHeaders(Message     &aMessage,
                                  MessageInfo &aMessageInfo,
                                  Header      &aHeader,
                                  uint8_t     &aNextHeader,
                                  bool        &aReceive)
{
    Error           error      = kErrorNone;
    bool            isOutbound = (aMessage.GetOrigin() != Message::kOriginThreadNetif);
    ExtensionHeader extHeader;

    while (aReceive || aNextHeader == kProtoHopOpts)
    {
        SuccessOrExit(error = aMessage.Read(aMessage.GetOffset(), extHeader));

        switch (aNextHeader)
        {
        case kProtoHopOpts:
            SuccessOrExit(error = HandleOptions(aMessage, aHeader, isOutbound, aReceive));
            break;

        case kProtoFragment:
<<<<<<< HEAD
            IgnoreError(PassToHost(aMessage, aOrigin, aMessageInfo, aNextHeader,
                                   /* aApplyFilter */ false, aReceive, Message::kCopyToUse));
            SuccessOrExit(error = HandleFragment(aMessage, aOrigin, aMessageInfo));
=======
            IgnoreError(PassToHost(aMessage, aMessageInfo, aNextHeader,
                                   /* aApplyFilter */ false, aReceive, Message::kCopyToUse));
            SuccessOrExit(error = HandleFragment(aMessage, aMessageInfo));
>>>>>>> af5938e3
            break;

        case kProtoDstOpts:
            SuccessOrExit(error = HandleOptions(aMessage, aHeader, isOutbound, aReceive));
            break;

        case kProtoIp6:
            ExitNow();

        case kProtoRouting:
        case kProtoNone:
            ExitNow(error = kErrorDrop);

        default:
            ExitNow();
        }

        aNextHeader = static_cast<uint8_t>(extHeader.GetNextHeader());
    }

exit:
    return error;
}

Error Ip6::HandlePayload(Header            &aIp6Header,
                         Message           &aMessage,
                         MessageInfo       &aMessageInfo,
                         uint8_t            aIpProto,
                         Message::Ownership aMessageOwnership)
{
#if !OPENTHREAD_CONFIG_TCP_ENABLE
    OT_UNUSED_VARIABLE(aIp6Header);
#endif

    Error    error   = kErrorNone;
    Message *message = (aMessageOwnership == Message::kTakeCustody) ? &aMessage : nullptr;

    switch (aIpProto)
    {
    case kProtoUdp:
    case kProtoIcmp6:
        break;
#if OPENTHREAD_CONFIG_TCP_ENABLE
    case kProtoTcp:
        break;
#endif
    default:
        ExitNow();
    }

    if (aMessageOwnership == Message::kCopyToUse)
    {
        message = aMessage.Clone();
    }

    VerifyOrExit(message != nullptr, error = kErrorNoBufs);

    switch (aIpProto)
    {
#if OPENTHREAD_CONFIG_TCP_ENABLE
    case kProtoTcp:
        error = mTcp.HandleMessage(aIp6Header, *message, aMessageInfo);
        if (error == kErrorDrop)
        {
            LogNote("Error TCP Checksum");
        }
        break;
#endif
    case kProtoUdp:
        error = mUdp.HandleMessage(*message, aMessageInfo);
        if (error == kErrorDrop)
        {
            LogNote("Error UDP Checksum");
        }
        break;

    case kProtoIcmp6:
        error = mIcmp.HandleMessage(*message, aMessageInfo);
        break;

    default:
        break;
    }

exit:
    if (error != kErrorNone)
    {
        LogNote("Failed to handle payload: %s", ErrorToString(error));
    }

    FreeMessage(message);

    return error;
}

Error Ip6::PassToHost(Message           &aMessage,
                      const MessageInfo &aMessageInfo,
                      uint8_t            aIpProto,
                      bool               aApplyFilter,
                      bool               aReceive,
                      Message::Ownership aMessageOwnership)
{
    // This method passes the message to host by invoking the
    // registered IPv6 receive callback. When NAT64 is enabled, it
    // may also perform translation and invoke IPv4 receive
    // callback.

    Error    error   = kErrorNone;
    Message *message = nullptr;

    // `message` points to the `Message` instance we own in this
    // method. If we can take ownership of `aMessage`, we use it as
    // `message`. Otherwise, we may create a clone of it and use as
    // `message`. `message` variable will be set to `nullptr` if the
    // message ownership is transferred to an invoked callback. At
    // the end of this method we free `message` if it is not `nullptr`
    // indicating it was not passed to a callback.

    if (aMessageOwnership == Message::kTakeCustody)
    {
        message = &aMessage;
    }

    VerifyOrExit(aMessage.IsLoopbackToHostAllowed(), error = kErrorNoRoute);

    VerifyOrExit(mReceiveIp6DatagramCallback.IsSet(), error = kErrorNoRoute);

    // Do not pass IPv6 packets that exceed kMinimalMtu.
    VerifyOrExit(aMessage.GetLength() <= kMinimalMtu, error = kErrorDrop);

    // If the sender used mesh-local address as source, do not pass to
    // host unless this message is intended for this device itself.
    if (Get<Mle::Mle>().IsMeshLocalAddress(aMessageInfo.GetPeerAddr()))
    {
        VerifyOrExit(aReceive, error = kErrorDrop);
    }

    if (mIsReceiveIp6FilterEnabled && aApplyFilter)
    {
#if !OPENTHREAD_CONFIG_PLATFORM_NETIF_ENABLE
        // Do not pass messages sent to an RLOC/ALOC, except
        // Service Locator

        bool isLocator = Get<Mle::Mle>().IsMeshLocalAddress(aMessageInfo.GetSockAddr()) &&
                         aMessageInfo.GetSockAddr().GetIid().IsLocator();

        VerifyOrExit(!isLocator || aMessageInfo.GetSockAddr().GetIid().IsAnycastServiceLocator(),
                     error = kErrorNoRoute);
#endif

        switch (aIpProto)
        {
        case kProtoIcmp6:
            if (mIcmp.ShouldHandleEchoRequest(aMessageInfo))
            {
                Icmp::Header icmp;

                IgnoreError(aMessage.Read(aMessage.GetOffset(), icmp));
                VerifyOrExit(icmp.GetType() != Icmp::Header::kTypeEchoRequest, error = kErrorDrop);
            }

            break;

        case kProtoUdp:
        {
            Udp::Header udp;

            IgnoreError(aMessage.Read(aMessage.GetOffset(), udp));
            VerifyOrExit(Get<Udp>().ShouldUsePlatformUdp(udp.GetDestinationPort()) &&
                             !Get<Udp>().IsPortInUse(udp.GetDestinationPort()),
                         error = kErrorNoRoute);
            break;
        }

#if OPENTHREAD_CONFIG_TCP_ENABLE
        // Do not pass TCP message to avoid dual processing from both
        // OpenThread and POSIX TCP stacks.
        case kProtoTcp:
            error = kErrorNoRoute;
            ExitNow();
#endif

        default:
            break;
        }
    }

    switch (aMessageOwnership)
    {
    case Message::kTakeCustody:
        break;

    case Message::kCopyToUse:
        message = aMessage.Clone();

        if (message == nullptr)
        {
            LogWarn("No buff to clone msg (len: %d) to pass to host", aMessage.GetLength());
            ExitNow(error = kErrorNoBufs);
        }

        break;
    }

    IgnoreError(RemoveMplOption(*message));

#if OPENTHREAD_CONFIG_NAT64_TRANSLATOR_ENABLE
    switch (Get<Nat64::Translator>().TranslateFromIp6(aMessage))
    {
    case Nat64::Translator::kNotTranslated:
        break;

    case Nat64::Translator::kDrop:
        ExitNow(error = kErrorDrop);

    case Nat64::Translator::kForward:
        VerifyOrExit(mReceiveIp4DatagramCallback.IsSet(), error = kErrorNoRoute);
        // Pass message to callback transferring its ownership.
        mReceiveIp4DatagramCallback.Invoke(message);
        message = nullptr;
        ExitNow();
    }
#endif

    // Pass message to callback transferring its ownership.
    mReceiveIp6DatagramCallback.Invoke(message);
    message = nullptr;

#if OPENTHREAD_CONFIG_IP6_BR_COUNTERS_ENABLE
    {
        Header header;

        IgnoreError(header.ParseFrom(aMessage));
        UpdateBorderRoutingCounters(header, aMessage.GetLength(), /* aIsInbound */ false);
    }
#endif

exit:
    FreeMessage(message);
    return error;
}

Error Ip6::SendRaw(Message &aMessage)
{
    Error  error = kErrorNone;
    Header header;
    bool   freed = false;

    SuccessOrExit(error = header.ParseFrom(aMessage));
    VerifyOrExit(!header.GetSource().IsMulticast(), error = kErrorInvalidSourceAddress);

#if OPENTHREAD_CONFIG_BACKBONE_ROUTER_ENABLE
    // The filtering rules don't apply to packets from DUA.
    if (!Get<BackboneRouter::Leader>().IsDomainUnicast(header.GetSource()))
#endif
    {
        // When the packet is forwarded from host to Thread, if its source is on-mesh or its destination is
        // mesh-local, we'll drop the packet unless the packet originates from this device.
        if (Get<NetworkData::Leader>().IsOnMesh(header.GetSource()) ||
            Get<Mle::Mle>().IsMeshLocalAddress(header.GetDestination()))
        {
            VerifyOrExit(Get<ThreadNetif>().HasUnicastAddress(header.GetSource()), error = kErrorDrop);
        }
    }

    if (header.GetDestination().IsMulticast())
    {
        SuccessOrExit(error = InsertMplOption(aMessage, header));
    }

    error = HandleDatagram(aMessage);
    freed = true;

#if OPENTHREAD_CONFIG_IP6_BR_COUNTERS_ENABLE
    UpdateBorderRoutingCounters(header, aMessage.GetLength(), /* aIsInbound */ true);
#endif

exit:

    if (!freed)
    {
        aMessage.Free();
    }

    return error;
}

Error Ip6::HandleDatagram(Message &aMessage, const void *aLinkMessageInfo, bool aIsReassembled)
{
    Error           error;
    MessageInfo     messageInfo;
    Header          header;
    bool            receive;
    bool            forwardThread;
    bool            forwardHost;
    bool            shouldFreeMessage;
    uint8_t         nextHeader;
    Message::Origin origin = aMessage.GetOrigin();

start:
    receive           = false;
    forwardThread     = false;
    forwardHost       = false;
    shouldFreeMessage = true;

    SuccessOrExit(error = header.ParseFrom(aMessage));

    messageInfo.Clear();
    messageInfo.SetPeerAddr(header.GetSource());
    messageInfo.SetSockAddr(header.GetDestination());
    messageInfo.SetHopLimit(header.GetHopLimit());
    messageInfo.SetEcn(header.GetEcn());
    messageInfo.SetLinkInfo(aLinkMessageInfo);

    // Determine `forwardThread`, `forwardHost` and `receive`
    // based on the destination address.

    if (header.GetDestination().IsMulticast())
    {
        // Destination is multicast

        forwardThread = (origin != Message::kOriginThreadNetif);

#if OPENTHREAD_FTD
        if ((origin == Message::kOriginThreadNetif) && header.GetDestination().IsMulticastLargerThanRealmLocal() &&
            Get<ChildTable>().HasSleepyChildWithAddress(header.GetDestination()))
        {
            forwardThread = true;
        }
#endif

        forwardHost = header.GetDestination().IsMulticastLargerThanRealmLocal();

        if (((origin == Message::kOriginThreadNetif) || aMessage.GetMulticastLoop()) &&
            Get<ThreadNetif>().IsMulticastSubscribed(header.GetDestination()))
        {
            receive = true;
        }
        else if (Get<ThreadNetif>().IsMulticastPromiscuousEnabled())
        {
            forwardHost = true;
        }
    }
    else
    {
        // Destination is unicast

        if (Get<ThreadNetif>().HasUnicastAddress(header.GetDestination()))
        {
            receive = true;
        }
        else if ((origin != Message::kOriginThreadNetif) || !header.GetDestination().IsLinkLocal())
        {
            if (header.GetDestination().IsLinkLocal())
            {
                forwardThread = true;
            }
            else if (IsOnLink(header.GetDestination()))
            {
#if OPENTHREAD_FTD && OPENTHREAD_CONFIG_BACKBONE_ROUTER_DUA_NDPROXYING_ENABLE
                forwardThread = (!aMessage.IsLoopbackToHostAllowed() ||
                                 !Get<BackboneRouter::Manager>().ShouldForwardDuaToBackbone(header.GetDestination()));
#else
                forwardThread = true;
#endif
            }
            else if (RouteLookup(header.GetSource(), header.GetDestination()) == kErrorNone)
            {
                forwardThread = true;
            }

            forwardHost = !forwardThread;
        }
    }

    aMessage.SetOffset(sizeof(header));

    // Process IPv6 Extension Headers
    nextHeader = static_cast<uint8_t>(header.GetNextHeader());
    SuccessOrExit(error = HandleExtensionHeaders(aMessage, messageInfo, header, nextHeader, receive));

    if (receive && (nextHeader == kProtoIp6))
    {
        // Remove encapsulating header and start over.
        aMessage.RemoveHeader(aMessage.GetOffset());
        Get<MeshForwarder>().LogMessage(MeshForwarder::kMessageReceive, aMessage);
        goto start;
    }

    if ((forwardHost || receive) && !aIsReassembled)
    {
<<<<<<< HEAD
        error = PassToHost(aMessage, aOrigin, messageInfo, nextHeader,
=======
        error = PassToHost(aMessage, messageInfo, nextHeader,
>>>>>>> af5938e3
                           /* aApplyFilter */ !forwardHost, receive,
                           (receive || forwardThread) ? Message::kCopyToUse : Message::kTakeCustody);

        // Need to free the message if we did not pass its
        // ownership in the call to `PassToHost()`
        shouldFreeMessage = (receive || forwardThread);
    }

    if (receive)
    {
        error = HandlePayload(header, aMessage, messageInfo, nextHeader,
                              forwardThread ? Message::kCopyToUse : Message::kTakeCustody);

        // Need to free the message if we did not pass its
        // ownership in the call to `HandlePayload()`
        shouldFreeMessage = forwardThread;
    }

    if (forwardThread)
    {
        uint8_t hopLimit;

        if (origin == Message::kOriginThreadNetif)
        {
            VerifyOrExit(Get<Mle::Mle>().IsRouterOrLeader());
            header.SetHopLimit(header.GetHopLimit() - 1);
        }

        VerifyOrExit(header.GetHopLimit() > 0, error = kErrorDrop);

        hopLimit = header.GetHopLimit();
        aMessage.Write(Header::kHopLimitFieldOffset, hopLimit);

        if (nextHeader == kProtoIcmp6)
        {
            uint8_t icmpType;
            bool    isAllowedType = false;

            SuccessOrExit(error = aMessage.Read(aMessage.GetOffset(), icmpType));
            for (IcmpType type : sForwardICMPTypes)
            {
                if (icmpType == type)
                {
                    isAllowedType = true;
                    break;
                }
            }
            VerifyOrExit(isAllowedType, error = kErrorDrop);
        }

        if (aMessage.GetOrigin() == Message::kOriginHostUntrusted && nextHeader == kProtoUdp)
        {
            uint16_t destPort;

            SuccessOrExit(error = aMessage.Read(aMessage.GetOffset() + Udp::Header::kDestPortFieldOffset, destPort));
            destPort = HostSwap16(destPort);

            if (destPort == Tmf::kUdpPort)
            {
                LogNote("Dropping TMF message from untrusted origin");
                ExitNow(error = kErrorDrop);
            }
        }

#if !OPENTHREAD_CONFIG_REFERENCE_DEVICE_ENABLE
        if ((origin == Message::kOriginHostTrusted && !aMessage.IsLoopbackToHostAllowed()) && (nextHeader == kProtoUdp))
        {
            uint16_t destPort;

            SuccessOrExit(error = aMessage.Read(aMessage.GetOffset() + Udp::Header::kDestPortFieldOffset, destPort));
            destPort = HostSwap16(destPort);

            if (nextHeader == kProtoUdp)
            {
                VerifyOrExit(Get<Udp>().ShouldUsePlatformUdp(destPort), error = kErrorDrop);
            }
        }
#endif

#if OPENTHREAD_CONFIG_MULTI_RADIO
        // Since the message will be forwarded, we clear the radio
        // type on the message to allow the radio type for tx to be
        // selected later (based on the radios supported by the next
        // hop).
        aMessage.ClearRadioType();
#endif

        // `SendMessage()` takes custody of message in the success case
        SuccessOrExit(error = Get<MeshForwarder>().SendMessage(aMessage));
        shouldFreeMessage = false;
    }

exit:

    if (shouldFreeMessage)
    {
        aMessage.Free();
    }

    return error;
}

Error Ip6::SelectSourceAddress(MessageInfo &aMessageInfo) const
{
    Error          error = kErrorNone;
    const Address *source;

    source = SelectSourceAddress(aMessageInfo.GetPeerAddr());
    VerifyOrExit(source != nullptr, error = kErrorNotFound);
    aMessageInfo.SetSockAddr(*source);

exit:
    return error;
}

const Address *Ip6::SelectSourceAddress(const Address &aDestination) const
{
    uint8_t                      destScope    = aDestination.GetScope();
    bool                         destIsRloc   = Get<Mle::Mle>().IsRoutingLocator(aDestination);
    const Netif::UnicastAddress *bestAddr     = nullptr;
    uint8_t                      bestMatchLen = 0;

    for (const Netif::UnicastAddress &addr : Get<ThreadNetif>().GetUnicastAddresses())
    {
        uint8_t matchLen;
        uint8_t overrideScope;

        if (Get<Mle::Mle>().IsAnycastLocator(addr.GetAddress()))
        {
            // Don't use anycast address as source address.
            continue;
        }

        matchLen = aDestination.PrefixMatch(addr.GetAddress());

        if (matchLen >= addr.mPrefixLength)
        {
            matchLen      = addr.mPrefixLength;
            overrideScope = addr.GetScope();
        }
        else
        {
            overrideScope = destScope;
        }

        if (bestAddr == nullptr)
        {
            // Rule 0: Prefer any address
            bestAddr     = &addr;
            bestMatchLen = matchLen;
        }
        else if (addr.GetAddress() == aDestination)
        {
            // Rule 1: Prefer same address
            bestAddr = &addr;
            ExitNow();
        }
        else if (addr.GetScope() < bestAddr->GetScope())
        {
            // Rule 2: Prefer appropriate scope
            if (addr.GetScope() >= overrideScope)
            {
                bestAddr     = &addr;
                bestMatchLen = matchLen;
            }
            else
            {
                continue;
            }
        }
        else if (addr.GetScope() > bestAddr->GetScope())
        {
            if (bestAddr->GetScope() < overrideScope)
            {
                bestAddr     = &addr;
                bestMatchLen = matchLen;
            }
            else
            {
                continue;
            }
        }
        else if (addr.mPreferred && !bestAddr->mPreferred)
        {
            // Rule 3: Avoid deprecated addresses
            bestAddr     = &addr;
            bestMatchLen = matchLen;
        }
        else if (matchLen > bestMatchLen)
        {
            // Rule 6: Prefer matching label
            // Rule 7: Prefer public address
            // Rule 8: Use longest prefix matching
            bestAddr     = &addr;
            bestMatchLen = matchLen;
        }
        else if ((matchLen == bestMatchLen) && (destIsRloc == Get<Mle::Mle>().IsRoutingLocator(addr.GetAddress())))
        {
            // Additional rule: Prefer RLOC source for RLOC destination, EID source for anything else
            bestAddr     = &addr;
            bestMatchLen = matchLen;
        }
        else
        {
            continue;
        }

        // infer destination scope based on prefix match
        if (bestMatchLen >= bestAddr->mPrefixLength)
        {
            destScope = bestAddr->GetScope();
        }
    }

exit:
    return (bestAddr != nullptr) ? &bestAddr->GetAddress() : nullptr;
}

bool Ip6::IsOnLink(const Address &aAddress) const
{
    bool isOnLink = false;

    if (Get<NetworkData::Leader>().IsOnMesh(aAddress))
    {
        ExitNow(isOnLink = true);
    }

    for (const Netif::UnicastAddress &unicastAddr : Get<ThreadNetif>().GetUnicastAddresses())
    {
        if (unicastAddr.GetAddress().PrefixMatch(aAddress) >= unicastAddr.mPrefixLength)
        {
            ExitNow(isOnLink = true);
        }
    }

exit:
    return isOnLink;
}

Error Ip6::RouteLookup(const Address &aSource, const Address &aDestination) const
{
    Error    error;
    uint16_t rloc;

    error = Get<NetworkData::Leader>().RouteLookup(aSource, aDestination, rloc);

    if (error == kErrorNone)
    {
        if (rloc == Get<Mle::MleRouter>().GetRloc16())
        {
            error = kErrorNoRoute;
        }
    }
    else
    {
        LogNote("Failed to find valid route for: %s", aDestination.ToString().AsCString());
    }

    return error;
}

#if OPENTHREAD_CONFIG_IP6_BR_COUNTERS_ENABLE
void Ip6::UpdateBorderRoutingCounters(const Header &aHeader, uint16_t aMessageLength, bool aIsInbound)
{
    otPacketsAndBytes *counter = nullptr;

    VerifyOrExit(!aHeader.GetSource().IsLinkLocal());
    VerifyOrExit(!aHeader.GetDestination().IsLinkLocal());
    VerifyOrExit(aHeader.GetSource().GetPrefix() != Get<Mle::Mle>().GetMeshLocalPrefix());
    VerifyOrExit(aHeader.GetDestination().GetPrefix() != Get<Mle::Mle>().GetMeshLocalPrefix());

    if (aIsInbound)
    {
        VerifyOrExit(!Get<Netif>().HasUnicastAddress(aHeader.GetSource()));

        if (aHeader.GetDestination().IsMulticast())
        {
            VerifyOrExit(aHeader.GetDestination().IsMulticastLargerThanRealmLocal());
            counter = &mBorderRoutingCounters.mInboundMulticast;
        }
        else
        {
            counter = &mBorderRoutingCounters.mInboundUnicast;
        }
    }
    else
    {
        VerifyOrExit(!Get<Netif>().HasUnicastAddress(aHeader.GetDestination()));

        if (aHeader.GetDestination().IsMulticast())
        {
            VerifyOrExit(aHeader.GetDestination().IsMulticastLargerThanRealmLocal());
            counter = &mBorderRoutingCounters.mOutboundMulticast;
        }
        else
        {
            counter = &mBorderRoutingCounters.mOutboundUnicast;
        }
    }

exit:

    if (counter)
    {
        counter->mPackets += 1;
        counter->mBytes += aMessageLength;
    }
}
#endif

// LCOV_EXCL_START

const char *Ip6::IpProtoToString(uint8_t aIpProto)
{
    static constexpr Stringify::Entry kIpProtoTable[] = {
        {kProtoHopOpts, "HopOpts"}, {kProtoTcp, "TCP"},         {kProtoUdp, "UDP"},
        {kProtoIp6, "IP6"},         {kProtoRouting, "Routing"}, {kProtoFragment, "Frag"},
        {kProtoIcmp6, "ICMP6"},     {kProtoNone, "None"},       {kProtoDstOpts, "DstOpts"},
    };

    static_assert(Stringify::IsSorted(kIpProtoTable), "kIpProtoTable is not sorted");

    return Stringify::Lookup(aIpProto, kIpProtoTable, "Unknown");
}

const char *Ip6::EcnToString(Ecn aEcn)
{
    static const char *const kEcnStrings[] = {
        "no", // (0) kEcnNotCapable
        "e1", // (1) kEcnCapable1  (ECT1)
        "e0", // (2) kEcnCapable0  (ECT0)
        "ce", // (3) kEcnMarked    (Congestion Encountered)
    };

    static_assert(0 == kEcnNotCapable, "kEcnNotCapable value is incorrect");
    static_assert(1 == kEcnCapable1, "kEcnCapable1 value is incorrect");
    static_assert(2 == kEcnCapable0, "kEcnCapable0 value is incorrect");
    static_assert(3 == kEcnMarked, "kEcnMarked value is incorrect");

    return kEcnStrings[aEcn];
}

// LCOV_EXCL_STOP

//---------------------------------------------------------------------------------------------------------------------
// Headers

Error Headers::ParseFrom(const Message &aMessage)
{
    Error error = kErrorParse;

    Clear();

    SuccessOrExit(mIp6Header.ParseFrom(aMessage));

    switch (mIp6Header.GetNextHeader())
    {
    case kProtoUdp:
        SuccessOrExit(aMessage.Read(sizeof(Header), mHeader.mUdp));
        break;
    case kProtoTcp:
        SuccessOrExit(aMessage.Read(sizeof(Header), mHeader.mTcp));
        break;
    case kProtoIcmp6:
        SuccessOrExit(aMessage.Read(sizeof(Header), mHeader.mIcmp));
        break;
    default:
        break;
    }

    error = kErrorNone;

exit:
    return error;
}

Error Headers::DecompressFrom(const Message &aMessage, uint16_t aOffset, const Mac::Addresses &aMacAddrs)
{
    static constexpr uint16_t kReadLength = sizeof(Lowpan::FragmentHeader::NextFrag) + sizeof(Headers);

    uint8_t   frameBuffer[kReadLength];
    uint16_t  frameLength;
    FrameData frameData;

    frameLength = aMessage.ReadBytes(aOffset, frameBuffer, sizeof(frameBuffer));
    frameData.Init(frameBuffer, frameLength);

    return DecompressFrom(frameData, aMacAddrs, aMessage.GetInstance());
}

Error Headers::DecompressFrom(const FrameData &aFrameData, const Mac::Addresses &aMacAddrs, Instance &aInstance)
{
    Error                  error     = kErrorNone;
    FrameData              frameData = aFrameData;
    Lowpan::FragmentHeader fragmentHeader;
    bool                   nextHeaderCompressed;

    if (fragmentHeader.ParseFrom(frameData) == kErrorNone)
    {
        // Only the first fragment header is followed by a LOWPAN_IPHC header
        VerifyOrExit(fragmentHeader.GetDatagramOffset() == 0, error = kErrorNotFound);
    }

    VerifyOrExit(Lowpan::Lowpan::IsLowpanHc(frameData), error = kErrorNotFound);

    SuccessOrExit(error = aInstance.Get<Lowpan::Lowpan>().DecompressBaseHeader(mIp6Header, nextHeaderCompressed,
                                                                               aMacAddrs, frameData));

    switch (mIp6Header.GetNextHeader())
    {
    case kProtoUdp:
        if (nextHeaderCompressed)
        {
            SuccessOrExit(error = aInstance.Get<Lowpan::Lowpan>().DecompressUdpHeader(mHeader.mUdp, frameData));
        }
        else
        {
            SuccessOrExit(error = frameData.Read(mHeader.mUdp));
        }
        break;

    case kProtoTcp:
        SuccessOrExit(error = frameData.Read(mHeader.mTcp));
        break;

    case kProtoIcmp6:
        SuccessOrExit(error = frameData.Read(mHeader.mIcmp));
        break;

    default:
        break;
    }

exit:
    return error;
}

uint16_t Headers::GetSourcePort(void) const
{
    uint16_t port = 0;

    switch (GetIpProto())
    {
    case kProtoUdp:
        port = mHeader.mUdp.GetSourcePort();
        break;

    case kProtoTcp:
        port = mHeader.mTcp.GetSourcePort();
        break;

    default:
        break;
    }

    return port;
}

uint16_t Headers::GetDestinationPort(void) const
{
    uint16_t port = 0;

    switch (GetIpProto())
    {
    case kProtoUdp:
        port = mHeader.mUdp.GetDestinationPort();
        break;

    case kProtoTcp:
        port = mHeader.mTcp.GetDestinationPort();
        break;

    default:
        break;
    }

    return port;
}

uint16_t Headers::GetChecksum(void) const
{
    uint16_t checksum = 0;

    switch (GetIpProto())
    {
    case kProtoUdp:
        checksum = mHeader.mUdp.GetChecksum();
        break;

    case kProtoTcp:
        checksum = mHeader.mTcp.GetChecksum();
        break;

    case kProtoIcmp6:
        checksum = mHeader.mIcmp.GetChecksum();
        break;

    default:
        break;
    }

    return checksum;
}

} // namespace Ip6
} // namespace ot<|MERGE_RESOLUTION|>--- conflicted
+++ resolved
@@ -844,15 +844,9 @@
             break;
 
         case kProtoFragment:
-<<<<<<< HEAD
-            IgnoreError(PassToHost(aMessage, aOrigin, aMessageInfo, aNextHeader,
-                                   /* aApplyFilter */ false, aReceive, Message::kCopyToUse));
-            SuccessOrExit(error = HandleFragment(aMessage, aOrigin, aMessageInfo));
-=======
             IgnoreError(PassToHost(aMessage, aMessageInfo, aNextHeader,
                                    /* aApplyFilter */ false, aReceive, Message::kCopyToUse));
             SuccessOrExit(error = HandleFragment(aMessage, aMessageInfo));
->>>>>>> af5938e3
             break;
 
         case kProtoDstOpts:
@@ -1244,11 +1238,7 @@
 
     if ((forwardHost || receive) && !aIsReassembled)
     {
-<<<<<<< HEAD
-        error = PassToHost(aMessage, aOrigin, messageInfo, nextHeader,
-=======
         error = PassToHost(aMessage, messageInfo, nextHeader,
->>>>>>> af5938e3
                            /* aApplyFilter */ !forwardHost, receive,
                            (receive || forwardThread) ? Message::kCopyToUse : Message::kTakeCustody);
 
