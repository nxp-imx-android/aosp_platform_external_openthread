/*
 *  Copyright (c) 2020, The OpenThread Authors.
 *  All rights reserved.
 *
 *  Redistribution and use in source and binary forms, with or without
 *  modification, are permitted provided that the following conditions are met:
 *  1. Redistributions of source code must retain the above copyright
 *     notice, this list of conditions and the following disclaimer.
 *  2. Redistributions in binary form must reproduce the above copyright
 *     notice, this list of conditions and the following disclaimer in the
 *     documentation and/or other materials provided with the distribution.
 *  3. Neither the name of the copyright holder nor the
 *     names of its contributors may be used to endorse or promote products
 *     derived from this software without specific prior written permission.
 *
 *  THIS SOFTWARE IS PROVIDED BY THE COPYRIGHT HOLDERS AND CONTRIBUTORS "AS IS"
 *  AND ANY EXPRESS OR IMPLIED WARRANTIES, INCLUDING, BUT NOT LIMITED TO, THE
 *  IMPLIED WARRANTIES OF MERCHANTABILITY AND FITNESS FOR A PARTICULAR PURPOSE
 *  ARE DISCLAIMED. IN NO EVENT SHALL THE COPYRIGHT HOLDER OR CONTRIBUTORS BE
 *  LIABLE FOR ANY DIRECT, INDIRECT, INCIDENTAL, SPECIAL, EXEMPLARY, OR
 *  CONSEQUENTIAL DAMAGES (INCLUDING, BUT NOT LIMITED TO, PROCUREMENT OF
 *  SUBSTITUTE GOODS OR SERVICES; LOSS OF USE, DATA, OR PROFITS; OR BUSINESS
 *  INTERRUPTION) HOWEVER CAUSED AND ON ANY THEORY OF LIABILITY, WHETHER IN
 *  CONTRACT, STRICT LIABILITY, OR TORT (INCLUDING NEGLIGENCE OR OTHERWISE)
 *  ARISING IN ANY WAY OUT OF THE USE OF THIS SOFTWARE, EVEN IF ADVISED OF THE
 *  POSSIBILITY OF SUCH DAMAGE.
 */

/**
 * @file
 *   This file implements the spinel based radio transceiver.
 */

#include <assert.h>
#include <errno.h>
#include <stdarg.h>
#include <stdlib.h>

#include <openthread/logging.h>
#include <openthread/platform/diag.h>
#include <openthread/platform/time.h>

#include "common/code_utils.hpp"
#include "common/encoding.hpp"
#include "common/new.hpp"
#include "lib/platform/exit_code.h"
#include "lib/spinel/radio_spinel.hpp"
#include "lib/spinel/spinel.h"
#include "lib/spinel/spinel_decoder.hpp"

#ifndef MS_PER_S
#define MS_PER_S 1000
#endif
#ifndef US_PER_MS
#define US_PER_MS 1000
#endif
#ifndef US_PER_S
#define US_PER_S (MS_PER_S * US_PER_MS)
#endif

#ifndef TX_WAIT_US
#define TX_WAIT_US (5 * US_PER_S)
#endif

using ot::Spinel::Decoder;

namespace ot {
namespace Spinel {

static inline otError SpinelStatusToOtError(spinel_status_t aError)
{
    otError ret;

    switch (aError)
    {
    case SPINEL_STATUS_OK:
        ret = OT_ERROR_NONE;
        break;

    case SPINEL_STATUS_FAILURE:
        ret = OT_ERROR_FAILED;
        break;

    case SPINEL_STATUS_DROPPED:
        ret = OT_ERROR_DROP;
        break;

    case SPINEL_STATUS_NOMEM:
        ret = OT_ERROR_NO_BUFS;
        break;

    case SPINEL_STATUS_BUSY:
        ret = OT_ERROR_BUSY;
        break;

    case SPINEL_STATUS_PARSE_ERROR:
        ret = OT_ERROR_PARSE;
        break;

    case SPINEL_STATUS_INVALID_ARGUMENT:
        ret = OT_ERROR_INVALID_ARGS;
        break;

    case SPINEL_STATUS_UNIMPLEMENTED:
        ret = OT_ERROR_NOT_IMPLEMENTED;
        break;

    case SPINEL_STATUS_INVALID_STATE:
        ret = OT_ERROR_INVALID_STATE;
        break;

    case SPINEL_STATUS_NO_ACK:
        ret = OT_ERROR_NO_ACK;
        break;

    case SPINEL_STATUS_CCA_FAILURE:
        ret = OT_ERROR_CHANNEL_ACCESS_FAILURE;
        break;

    case SPINEL_STATUS_ALREADY:
        ret = OT_ERROR_ALREADY;
        break;

    case SPINEL_STATUS_PROP_NOT_FOUND:
        ret = OT_ERROR_NOT_IMPLEMENTED;
        break;

    case SPINEL_STATUS_ITEM_NOT_FOUND:
        ret = OT_ERROR_NOT_FOUND;
        break;

    default:
        if (aError >= SPINEL_STATUS_STACK_NATIVE__BEGIN && aError <= SPINEL_STATUS_STACK_NATIVE__END)
        {
            ret = static_cast<otError>(aError - SPINEL_STATUS_STACK_NATIVE__BEGIN);
        }
        else
        {
            ret = OT_ERROR_FAILED;
        }
        break;
    }

    return ret;
}

static inline void LogIfFail(const char *aText, otError aError)
{
    OT_UNUSED_VARIABLE(aText);
    OT_UNUSED_VARIABLE(aError);

    if (aError != OT_ERROR_NONE && aError != OT_ERROR_NO_ACK)
    {
        otLogWarnPlat("%s: %s", aText, otThreadErrorToString(aError));
    }
}

template <typename InterfaceType> void RadioSpinel<InterfaceType>::HandleReceivedFrame(void *aContext)
{
    static_cast<RadioSpinel *>(aContext)->HandleReceivedFrame();
}

template <typename InterfaceType>
RadioSpinel<InterfaceType>::RadioSpinel(void)
    : mInstance(nullptr)
    , mRxFrameBuffer()
    , mSpinelInterface(HandleReceivedFrame, this, mRxFrameBuffer)
    , mCmdTidsInUse(0)
    , mCmdNextTid(1)
    , mTxRadioTid(0)
    , mWaitingTid(0)
    , mWaitingKey(SPINEL_PROP_LAST_STATUS)
    , mPropertyFormat(nullptr)
    , mExpectedCommand(0)
    , mError(OT_ERROR_NONE)
    , mTransmitFrame(nullptr)
    , mShortAddress(0)
    , mPanId(0xffff)
    , mRadioCaps(0)
    , mChannel(0)
    , mRxSensitivity(0)
    , mState(kStateDisabled)
    , mIsPromiscuous(false)
    , mIsReady(false)
    , mSupportsLogStream(false)
    , mIsTimeSynced(false)
#if OPENTHREAD_SPINEL_CONFIG_RCP_RESTORATION_MAX_COUNT > 0
    , mRcpFailureCount(0)
    , mSrcMatchShortEntryCount(0)
    , mSrcMatchExtEntryCount(0)
    , mMacKeySet(false)
    , mCcaEnergyDetectThresholdSet(false)
    , mTransmitPowerSet(false)
    , mCoexEnabledSet(false)
    , mFemLnaGainSet(false)
    , mRcpFailed(false)
    , mEnergyScanning(false)
    , mMacFrameCounterSet(false)
#endif
#if OPENTHREAD_CONFIG_DIAG_ENABLE
    , mDiagMode(false)
    , mDiagOutput(nullptr)
    , mDiagOutputMaxLen(0)
#endif
    , mTxRadioEndUs(UINT64_MAX)
    , mRadioTimeRecalcStart(UINT64_MAX)
    , mRadioTimeOffset(UINT64_MAX)
{
    mVersion[0] = '\0';
    memset(&mRadioSpinelMetrics, 0, sizeof(mRadioSpinelMetrics));
}

template <typename InterfaceType>
<<<<<<< HEAD
void RadioSpinel<InterfaceType>::Init(bool aResetRadio, bool aRestoreDatasetFromNcp, bool aSkipRcpCompatibilityCheck)
=======
void RadioSpinel<InterfaceType>::Init(bool aResetRadio, bool aSkipRcpCompatibilityCheck)
>>>>>>> af5938e3
{
    otError error = OT_ERROR_NONE;
    bool    supportsRcpApiVersion;
    bool    supportsRcpMinHostApiVersion;

#if OPENTHREAD_SPINEL_CONFIG_RCP_RESTORATION_MAX_COUNT > 0
    mResetRadioOnStartup = aResetRadio;
#endif

    ResetRcp(aResetRadio);
    SuccessOrExit(error = CheckSpinelVersion());
    SuccessOrExit(error = Get(SPINEL_PROP_NCP_VERSION, SPINEL_DATATYPE_UTF8_S, mVersion, sizeof(mVersion)));
    SuccessOrExit(error = Get(SPINEL_PROP_HWADDR, SPINEL_DATATYPE_EUI64_S, mIeeeEui64.m8));

    VerifyOrDie(IsRcp(supportsRcpApiVersion, supportsRcpMinHostApiVersion), OT_EXIT_RADIO_SPINEL_INCOMPATIBLE);

    if (!aSkipRcpCompatibilityCheck)
    {
        SuccessOrDie(CheckRcpApiVersion(supportsRcpApiVersion, supportsRcpMinHostApiVersion));
        SuccessOrDie(CheckRadioCapabilities());
    }

    mRxRadioFrame.mPsdu  = mRxPsdu;
    mTxRadioFrame.mPsdu  = mTxPsdu;
    mAckRadioFrame.mPsdu = mAckPsdu;

exit:
    SuccessOrDie(error);
}

template <typename InterfaceType> void RadioSpinel<InterfaceType>::ResetRcp(bool aResetRadio)
{
    bool hardwareReset;
    bool resetDone = false;

    mIsReady    = false;
    mWaitingKey = SPINEL_PROP_LAST_STATUS;

    if (aResetRadio && (SendReset(SPINEL_RESET_STACK) == OT_ERROR_NONE) && (WaitResponse(false) == OT_ERROR_NONE))
    {
        otLogInfoPlat("Software reset RCP successfully");
        ExitNow(resetDone = true);
    }

    hardwareReset = (mSpinelInterface.HardwareReset() == OT_ERROR_NONE);

    if (hardwareReset)
    {
        SuccessOrExit(WaitResponse(false));
    }

    resetDone = true;

    if (hardwareReset)
    {
        otLogInfoPlat("Hardware reset RCP successfully");
    }
    else
    {
        otLogInfoPlat("RCP self reset successfully");
    }

exit:
    if (!resetDone)
    {
        otLogCritPlat("Failed to reset RCP!");
        DieNow(OT_EXIT_FAILURE);
    }
}

template <typename InterfaceType> otError RadioSpinel<InterfaceType>::CheckSpinelVersion(void)
{
    otError      error = OT_ERROR_NONE;
    unsigned int versionMajor;
    unsigned int versionMinor;

    SuccessOrExit(error =
                      Get(SPINEL_PROP_PROTOCOL_VERSION, (SPINEL_DATATYPE_UINT_PACKED_S SPINEL_DATATYPE_UINT_PACKED_S),
                          &versionMajor, &versionMinor));

    if ((versionMajor != SPINEL_PROTOCOL_VERSION_THREAD_MAJOR) ||
        (versionMinor != SPINEL_PROTOCOL_VERSION_THREAD_MINOR))
    {
        otLogCritPlat("Spinel version mismatch - Posix:%d.%d, RCP:%d.%d", SPINEL_PROTOCOL_VERSION_THREAD_MAJOR,
                      SPINEL_PROTOCOL_VERSION_THREAD_MINOR, versionMajor, versionMinor);
        DieNow(OT_EXIT_RADIO_SPINEL_INCOMPATIBLE);
    }

exit:
    return error;
}

template <typename InterfaceType>
bool RadioSpinel<InterfaceType>::IsRcp(bool &aSupportsRcpApiVersion, bool &aSupportsRcpMinHostApiVersion)
{
    uint8_t        capsBuffer[kCapsBufferSize];
    const uint8_t *capsData         = capsBuffer;
    spinel_size_t  capsLength       = sizeof(capsBuffer);
    bool           supportsRawRadio = false;
    bool           isRcp            = false;

    aSupportsRcpApiVersion        = false;
    aSupportsRcpMinHostApiVersion = false;

    SuccessOrDie(Get(SPINEL_PROP_CAPS, SPINEL_DATATYPE_DATA_S, capsBuffer, &capsLength));

    while (capsLength > 0)
    {
        unsigned int   capability;
        spinel_ssize_t unpacked;

        unpacked = spinel_datatype_unpack(capsData, capsLength, SPINEL_DATATYPE_UINT_PACKED_S, &capability);
        VerifyOrDie(unpacked > 0, OT_EXIT_RADIO_SPINEL_INCOMPATIBLE);

        if (capability == SPINEL_CAP_MAC_RAW)
        {
            supportsRawRadio = true;
        }

        if (capability == SPINEL_CAP_CONFIG_RADIO)
        {
            isRcp = true;
        }

        if (capability == SPINEL_CAP_OPENTHREAD_LOG_METADATA)
        {
            mSupportsLogStream = true;
        }

        if (capability == SPINEL_CAP_RCP_API_VERSION)
        {
            aSupportsRcpApiVersion = true;
        }

        if (capability == SPINEL_PROP_RCP_MIN_HOST_API_VERSION)
        {
            aSupportsRcpMinHostApiVersion = true;
        }

        capsData += unpacked;
        capsLength -= static_cast<spinel_size_t>(unpacked);
    }

    if (!supportsRawRadio && isRcp)
    {
        otLogCritPlat("RCP capability list does not include support for radio/raw mode");
        DieNow(OT_EXIT_RADIO_SPINEL_INCOMPATIBLE);
    }

    return isRcp;
}

template <typename InterfaceType> otError RadioSpinel<InterfaceType>::CheckRadioCapabilities(void)
{
    const otRadioCaps kRequiredRadioCaps =
#if OPENTHREAD_CONFIG_THREAD_VERSION >= OT_THREAD_VERSION_1_2
        OT_RADIO_CAPS_TRANSMIT_SEC | OT_RADIO_CAPS_TRANSMIT_TIMING |
#endif
        OT_RADIO_CAPS_ACK_TIMEOUT | OT_RADIO_CAPS_TRANSMIT_RETRIES | OT_RADIO_CAPS_CSMA_BACKOFF;

    otError      error = OT_ERROR_NONE;
    unsigned int radioCaps;

    SuccessOrExit(error = Get(SPINEL_PROP_RADIO_CAPS, SPINEL_DATATYPE_UINT_PACKED_S, &radioCaps));
    mRadioCaps = static_cast<otRadioCaps>(radioCaps);

    if ((mRadioCaps & kRequiredRadioCaps) != kRequiredRadioCaps)
    {
        otRadioCaps missingCaps = (mRadioCaps & kRequiredRadioCaps) ^ kRequiredRadioCaps;

        // missingCaps may be an unused variable when otLogCritPlat is blank
        // avoid compiler warning in that case
        OT_UNUSED_VARIABLE(missingCaps);

        otLogCritPlat("RCP is missing required capabilities: %s%s%s%s%s",
                      (missingCaps & OT_RADIO_CAPS_ACK_TIMEOUT) ? "ack-timeout " : "",
                      (missingCaps & OT_RADIO_CAPS_TRANSMIT_RETRIES) ? "tx-retries " : "",
                      (missingCaps & OT_RADIO_CAPS_CSMA_BACKOFF) ? "CSMA-backoff " : "",
                      (missingCaps & OT_RADIO_CAPS_TRANSMIT_SEC) ? "tx-security " : "",
                      (missingCaps & OT_RADIO_CAPS_TRANSMIT_TIMING) ? "tx-timing " : "");

        DieNow(OT_EXIT_RADIO_SPINEL_INCOMPATIBLE);
    }

exit:
    return error;
}

template <typename InterfaceType>
otError RadioSpinel<InterfaceType>::CheckRcpApiVersion(bool aSupportsRcpApiVersion, bool aSupportsRcpMinHostApiVersion)
{
    otError error = OT_ERROR_NONE;

    static_assert(SPINEL_MIN_HOST_SUPPORTED_RCP_API_VERSION <= SPINEL_RCP_API_VERSION,
                  "MIN_HOST_SUPPORTED_RCP_API_VERSION must be smaller than or equal to RCP_API_VERSION");

    if (aSupportsRcpApiVersion)
    {
        // Make sure RCP is not too old and its version is within the
        // range host supports.

        unsigned int rcpApiVersion;

        SuccessOrExit(error = Get(SPINEL_PROP_RCP_API_VERSION, SPINEL_DATATYPE_UINT_PACKED_S, &rcpApiVersion));

        if (rcpApiVersion < SPINEL_MIN_HOST_SUPPORTED_RCP_API_VERSION)
        {
            otLogCritPlat("RCP and host are using incompatible API versions");
            otLogCritPlat("RCP API Version %u is older than min required by host %u", rcpApiVersion,
                          SPINEL_MIN_HOST_SUPPORTED_RCP_API_VERSION);
            DieNow(OT_EXIT_RADIO_SPINEL_INCOMPATIBLE);
        }
    }

    if (aSupportsRcpMinHostApiVersion)
    {
        // Check with RCP about min host API version it can work with,
        // and make sure on host side our version is within the supported
        // range.

        unsigned int minHostRcpApiVersion;

        SuccessOrExit(
            error = Get(SPINEL_PROP_RCP_MIN_HOST_API_VERSION, SPINEL_DATATYPE_UINT_PACKED_S, &minHostRcpApiVersion));

        if (SPINEL_RCP_API_VERSION < minHostRcpApiVersion)
        {
            otLogCritPlat("RCP and host are using incompatible API versions");
            otLogCritPlat("RCP requires min host API version %u but host is older and at version %u",
                          minHostRcpApiVersion, SPINEL_RCP_API_VERSION);
            DieNow(OT_EXIT_RADIO_SPINEL_INCOMPATIBLE);
        }
    }

exit:
    return error;
}

<<<<<<< HEAD
#if !OPENTHREAD_CONFIG_MULTIPLE_INSTANCE_ENABLE
template <typename InterfaceType> otError RadioSpinel<InterfaceType>::RestoreDatasetFromNcp(void)
{
    otError error = OT_ERROR_NONE;

    Instance::Get().template Get<SettingsDriver>().Init(nullptr, 0);

    otLogInfoPlat("Trying to get saved dataset from NCP");
    SuccessOrExit(
        error = Get(SPINEL_PROP_THREAD_ACTIVE_DATASET, SPINEL_DATATYPE_VOID_S, &RadioSpinel::ThreadDatasetHandler));
    SuccessOrExit(
        error = Get(SPINEL_PROP_THREAD_PENDING_DATASET, SPINEL_DATATYPE_VOID_S, &RadioSpinel::ThreadDatasetHandler));

exit:
    Instance::Get().template Get<SettingsDriver>().Deinit();
    return error;
}
#endif

=======
>>>>>>> af5938e3
template <typename InterfaceType> void RadioSpinel<InterfaceType>::Deinit(void)
{
    mSpinelInterface.Deinit();
    // This allows implementing pseudo reset.
    new (this) RadioSpinel();
}

template <typename InterfaceType> void RadioSpinel<InterfaceType>::HandleReceivedFrame(void)
{
    otError        error = OT_ERROR_NONE;
    uint8_t        header;
    spinel_ssize_t unpacked;

    LogSpinelFrame(mRxFrameBuffer.GetFrame(), mRxFrameBuffer.GetLength(), false);
    unpacked = spinel_datatype_unpack(mRxFrameBuffer.GetFrame(), mRxFrameBuffer.GetLength(), "C", &header);

    VerifyOrExit(unpacked > 0 && (header & SPINEL_HEADER_FLAG) == SPINEL_HEADER_FLAG &&
                     SPINEL_HEADER_GET_IID(header) == 0,
                 error = OT_ERROR_PARSE);

    if (SPINEL_HEADER_GET_TID(header) == 0)
    {
        HandleNotification(mRxFrameBuffer);
    }
    else
    {
        HandleResponse(mRxFrameBuffer.GetFrame(), mRxFrameBuffer.GetLength());
        mRxFrameBuffer.DiscardFrame();
    }

exit:
    if (error != OT_ERROR_NONE)
    {
        mRxFrameBuffer.DiscardFrame();
        otLogWarnPlat("Error handling hdlc frame: %s", otThreadErrorToString(error));
    }

    UpdateParseErrorCount(error);
}

template <typename InterfaceType>
void RadioSpinel<InterfaceType>::HandleNotification(SpinelInterface::RxFrameBuffer &aFrameBuffer)
{
    spinel_prop_key_t key;
    spinel_size_t     len = 0;
    spinel_ssize_t    unpacked;
    uint8_t          *data = nullptr;
    uint32_t          cmd;
    uint8_t           header;
    otError           error           = OT_ERROR_NONE;
    bool              shouldSaveFrame = false;

    unpacked = spinel_datatype_unpack(aFrameBuffer.GetFrame(), aFrameBuffer.GetLength(), "CiiD", &header, &cmd, &key,
                                      &data, &len);
    VerifyOrExit(unpacked > 0, error = OT_ERROR_PARSE);
    VerifyOrExit(SPINEL_HEADER_GET_TID(header) == 0, error = OT_ERROR_PARSE);

    switch (cmd)
    {
    case SPINEL_CMD_PROP_VALUE_IS:
        // Some spinel properties cannot be handled during `WaitResponse()`, we must cache these events.
        // `mWaitingTid` is released immediately after received the response. And `mWaitingKey` is be set
        // to `SPINEL_PROP_LAST_STATUS` at the end of `WaitResponse()`.

        if (!IsSafeToHandleNow(key))
        {
            ExitNow(shouldSaveFrame = true);
        }

        HandleValueIs(key, data, static_cast<uint16_t>(len));
        break;

    case SPINEL_CMD_PROP_VALUE_INSERTED:
    case SPINEL_CMD_PROP_VALUE_REMOVED:
        otLogInfoPlat("Ignored command %lu", ToUlong(cmd));
        break;

    default:
        ExitNow(error = OT_ERROR_PARSE);
    }

exit:
    if (!shouldSaveFrame || aFrameBuffer.SaveFrame() != OT_ERROR_NONE)
    {
        aFrameBuffer.DiscardFrame();

        if (shouldSaveFrame)
        {
            otLogCritPlat("RX Spinel buffer full, dropped incoming frame");
        }
    }

    UpdateParseErrorCount(error);
    LogIfFail("Error processing notification", error);
}

template <typename InterfaceType>
void RadioSpinel<InterfaceType>::HandleNotification(const uint8_t *aFrame, uint16_t aLength)
{
    spinel_prop_key_t key;
    spinel_size_t     len = 0;
    spinel_ssize_t    unpacked;
    uint8_t          *data = nullptr;
    uint32_t          cmd;
    uint8_t           header;
    otError           error = OT_ERROR_NONE;

    unpacked = spinel_datatype_unpack(aFrame, aLength, "CiiD", &header, &cmd, &key, &data, &len);
    VerifyOrExit(unpacked > 0, error = OT_ERROR_PARSE);
    VerifyOrExit(SPINEL_HEADER_GET_TID(header) == 0, error = OT_ERROR_PARSE);
    VerifyOrExit(cmd == SPINEL_CMD_PROP_VALUE_IS);
    HandleValueIs(key, data, static_cast<uint16_t>(len));

exit:
    UpdateParseErrorCount(error);
    LogIfFail("Error processing saved notification", error);
}

template <typename InterfaceType>
void RadioSpinel<InterfaceType>::HandleResponse(const uint8_t *aBuffer, uint16_t aLength)
{
    spinel_prop_key_t key;
    uint8_t          *data   = nullptr;
    spinel_size_t     len    = 0;
    uint8_t           header = 0;
    uint32_t          cmd    = 0;
    spinel_ssize_t    rval   = 0;
    otError           error  = OT_ERROR_NONE;

    rval = spinel_datatype_unpack(aBuffer, aLength, "CiiD", &header, &cmd, &key, &data, &len);
    VerifyOrExit(rval > 0 && cmd >= SPINEL_CMD_PROP_VALUE_IS && cmd <= SPINEL_CMD_PROP_VALUE_REMOVED,
                 error = OT_ERROR_PARSE);

    if (mWaitingTid == SPINEL_HEADER_GET_TID(header))
    {
        HandleWaitingResponse(cmd, key, data, static_cast<uint16_t>(len));
        FreeTid(mWaitingTid);
        mWaitingTid = 0;
    }
    else if (mTxRadioTid == SPINEL_HEADER_GET_TID(header))
    {
        if (mState == kStateTransmitting)
        {
            HandleTransmitDone(cmd, key, data, static_cast<uint16_t>(len));
        }

        FreeTid(mTxRadioTid);
        mTxRadioTid = 0;
    }
    else
    {
        otLogWarnPlat("Unexpected Spinel transaction message: %u", SPINEL_HEADER_GET_TID(header));
        error = OT_ERROR_DROP;
    }

exit:
    UpdateParseErrorCount(error);
    LogIfFail("Error processing response", error);
}

<<<<<<< HEAD
#if !OPENTHREAD_CONFIG_MULTIPLE_INSTANCE_ENABLE
template <typename InterfaceType>
otError RadioSpinel<InterfaceType>::ThreadDatasetHandler(const uint8_t *aBuffer, uint16_t aLength)
{
    otError              error = OT_ERROR_NONE;
    otOperationalDataset opDataset;
    bool                 isActive = ((mWaitingKey == SPINEL_PROP_THREAD_ACTIVE_DATASET) ? true : false);
    Spinel::Decoder      decoder;
    MeshCoP::Dataset     dataset;

    memset(&opDataset, 0, sizeof(otOperationalDataset));
    decoder.Init(aBuffer, aLength);

    while (!decoder.IsAllReadInStruct())
    {
        unsigned int propKey;

        SuccessOrExit(error = decoder.OpenStruct());
        SuccessOrExit(error = decoder.ReadUintPacked(propKey));

        switch (static_cast<spinel_prop_key_t>(propKey))
        {
        case SPINEL_PROP_NET_NETWORK_KEY:
        {
            const uint8_t *key;
            uint16_t       len;

            SuccessOrExit(error = decoder.ReadData(key, len));
            VerifyOrExit(len == OT_NETWORK_KEY_SIZE, error = OT_ERROR_INVALID_ARGS);
            memcpy(opDataset.mNetworkKey.m8, key, len);
            opDataset.mComponents.mIsNetworkKeyPresent = true;
            break;
        }

        case SPINEL_PROP_NET_NETWORK_NAME:
        {
            const char *name;
            size_t      len;

            SuccessOrExit(error = decoder.ReadUtf8(name));
            len = StringLength(name, OT_NETWORK_NAME_MAX_SIZE);
            memcpy(opDataset.mNetworkName.m8, name, len);
            opDataset.mNetworkName.m8[len]              = '\0';
            opDataset.mComponents.mIsNetworkNamePresent = true;
            break;
        }

        case SPINEL_PROP_NET_XPANID:
        {
            const uint8_t *xpanid;
            uint16_t       len;

            SuccessOrExit(error = decoder.ReadData(xpanid, len));
            VerifyOrExit(len == OT_EXT_PAN_ID_SIZE, error = OT_ERROR_INVALID_ARGS);
            memcpy(opDataset.mExtendedPanId.m8, xpanid, len);
            opDataset.mComponents.mIsExtendedPanIdPresent = true;
            break;
        }

        case SPINEL_PROP_IPV6_ML_PREFIX:
        {
            const otIp6Address *addr;
            uint8_t             prefixLen;

            SuccessOrExit(error = decoder.ReadIp6Address(addr));
            SuccessOrExit(error = decoder.ReadUint8(prefixLen));
            VerifyOrExit(prefixLen == OT_IP6_PREFIX_BITSIZE, error = OT_ERROR_INVALID_ARGS);
            memcpy(opDataset.mMeshLocalPrefix.m8, addr, OT_MESH_LOCAL_PREFIX_SIZE);
            opDataset.mComponents.mIsMeshLocalPrefixPresent = true;
            break;
        }

        case SPINEL_PROP_DATASET_DELAY_TIMER:
        {
            SuccessOrExit(error = decoder.ReadUint32(opDataset.mDelay));
            opDataset.mComponents.mIsDelayPresent = true;
            break;
        }

        case SPINEL_PROP_MAC_15_4_PANID:
        {
            SuccessOrExit(error = decoder.ReadUint16(opDataset.mPanId));
            opDataset.mComponents.mIsPanIdPresent = true;
            break;
        }

        case SPINEL_PROP_PHY_CHAN:
        {
            uint8_t channel;

            SuccessOrExit(error = decoder.ReadUint8(channel));
            opDataset.mChannel                      = channel;
            opDataset.mComponents.mIsChannelPresent = true;
            break;
        }

        case SPINEL_PROP_NET_PSKC:
        {
            const uint8_t *psk;
            uint16_t       len;

            SuccessOrExit(error = decoder.ReadData(psk, len));
            VerifyOrExit(len == OT_PSKC_MAX_SIZE, error = OT_ERROR_INVALID_ARGS);
            memcpy(opDataset.mPskc.m8, psk, OT_PSKC_MAX_SIZE);
            opDataset.mComponents.mIsPskcPresent = true;
            break;
        }

        case SPINEL_PROP_DATASET_SECURITY_POLICY:
        {
            uint8_t flags[2];
            uint8_t flagsLength = 1;

            SuccessOrExit(error = decoder.ReadUint16(opDataset.mSecurityPolicy.mRotationTime));
            SuccessOrExit(error = decoder.ReadUint8(flags[0]));
            if (otThreadGetVersion() >= OT_THREAD_VERSION_1_2 && decoder.GetRemainingLengthInStruct() > 0)
            {
                SuccessOrExit(error = decoder.ReadUint8(flags[1]));
                ++flagsLength;
            }
            static_cast<SecurityPolicy &>(opDataset.mSecurityPolicy).SetFlags(flags, flagsLength);
            opDataset.mComponents.mIsSecurityPolicyPresent = true;
            break;
        }

        case SPINEL_PROP_PHY_CHAN_SUPPORTED:
        {
            uint8_t channel;

            opDataset.mChannelMask = 0;

            while (!decoder.IsAllReadInStruct())
            {
                SuccessOrExit(error = decoder.ReadUint8(channel));
                VerifyOrExit(channel <= 31, error = OT_ERROR_INVALID_ARGS);
                opDataset.mChannelMask |= (1UL << channel);
            }
            opDataset.mComponents.mIsChannelMaskPresent = true;
            break;
        }

        default:
            break;
        }

        SuccessOrExit(error = decoder.CloseStruct());
    }

    /*
     * Initially set Active Timestamp to 0. This is to allow the node to join the network
     * yet retrieve the full Active Dataset from a neighboring device if one exists.
     */
    memset(&opDataset.mActiveTimestamp, 0, sizeof(opDataset.mActiveTimestamp));
    opDataset.mComponents.mIsActiveTimestampPresent = true;

    SuccessOrExit(error = dataset.SetFrom(static_cast<MeshCoP::Dataset::Info &>(opDataset)));
    SuccessOrExit(error = Instance::Get().template Get<SettingsDriver>().Set(
                      isActive ? SettingsBase::kKeyActiveDataset : SettingsBase::kKeyPendingDataset, dataset.GetBytes(),
                      dataset.GetSize()));

exit:
    return error;
}
#endif // #if !OPENTHREAD_CONFIG_MULTIPLE_INSTANCE_ENABLE

=======
>>>>>>> af5938e3
template <typename InterfaceType>
void RadioSpinel<InterfaceType>::HandleWaitingResponse(uint32_t          aCommand,
                                                       spinel_prop_key_t aKey,
                                                       const uint8_t    *aBuffer,
                                                       uint16_t          aLength)
{
    if (aKey == SPINEL_PROP_LAST_STATUS)
    {
        spinel_status_t status;
        spinel_ssize_t  unpacked = spinel_datatype_unpack(aBuffer, aLength, "i", &status);

        VerifyOrExit(unpacked > 0, mError = OT_ERROR_PARSE);
        mError = SpinelStatusToOtError(status);
    }
#if OPENTHREAD_CONFIG_DIAG_ENABLE
    else if (aKey == SPINEL_PROP_NEST_STREAM_MFG)
    {
        spinel_ssize_t unpacked;

        mError = OT_ERROR_NONE;
        VerifyOrExit(mDiagOutput != nullptr);
        unpacked =
            spinel_datatype_unpack_in_place(aBuffer, aLength, SPINEL_DATATYPE_UTF8_S, mDiagOutput, &mDiagOutputMaxLen);
        VerifyOrExit(unpacked > 0, mError = OT_ERROR_PARSE);
    }
#endif
    else if (aKey == mWaitingKey)
    {
        if (mPropertyFormat)
        {
            if (static_cast<spinel_datatype_t>(mPropertyFormat[0]) == SPINEL_DATATYPE_VOID_C)
            {
                // reserved SPINEL_DATATYPE_VOID_C indicate caller want to parse the spinel response itself
                ResponseHandler handler = va_arg(mPropertyArgs, ResponseHandler);

                assert(handler != nullptr);
                mError = (this->*handler)(aBuffer, aLength);
            }
            else
            {
                spinel_ssize_t unpacked =
                    spinel_datatype_vunpack_in_place(aBuffer, aLength, mPropertyFormat, mPropertyArgs);

                VerifyOrExit(unpacked > 0, mError = OT_ERROR_PARSE);
                mError = OT_ERROR_NONE;
            }
        }
        else
        {
            if (aCommand == mExpectedCommand)
            {
                mError = OT_ERROR_NONE;
            }
            else
            {
                mError = OT_ERROR_DROP;
            }
        }
    }
    else
    {
        mError = OT_ERROR_DROP;
    }

exit:
    UpdateParseErrorCount(mError);
    LogIfFail("Error processing result", mError);
}

template <typename InterfaceType>
void RadioSpinel<InterfaceType>::HandleValueIs(spinel_prop_key_t aKey, const uint8_t *aBuffer, uint16_t aLength)
{
    otError        error = OT_ERROR_NONE;
    spinel_ssize_t unpacked;

    if (aKey == SPINEL_PROP_STREAM_RAW)
    {
        SuccessOrExit(error = ParseRadioFrame(mRxRadioFrame, aBuffer, aLength, unpacked));
        RadioReceive();
    }
    else if (aKey == SPINEL_PROP_LAST_STATUS)
    {
        spinel_status_t status = SPINEL_STATUS_OK;

        unpacked = spinel_datatype_unpack(aBuffer, aLength, "i", &status);
        VerifyOrExit(unpacked > 0, error = OT_ERROR_PARSE);

        if (status >= SPINEL_STATUS_RESET__BEGIN && status <= SPINEL_STATUS_RESET__END)
        {
            if (IsEnabled())
            {
                HandleRcpUnexpectedReset(status);
                ExitNow();
            }

            otLogInfoPlat("RCP reset: %s", spinel_status_to_cstr(status));
            mIsReady = true;
        }
        else
        {
            otLogInfoPlat("RCP last status: %s", spinel_status_to_cstr(status));
        }
    }
    else if (aKey == SPINEL_PROP_MAC_ENERGY_SCAN_RESULT)
    {
        uint8_t scanChannel;
        int8_t  maxRssi;

        unpacked = spinel_datatype_unpack(aBuffer, aLength, "Cc", &scanChannel, &maxRssi);

        VerifyOrExit(unpacked > 0, error = OT_ERROR_PARSE);

#if OPENTHREAD_SPINEL_CONFIG_RCP_RESTORATION_MAX_COUNT > 0
        mEnergyScanning = false;
#endif

        otPlatRadioEnergyScanDone(mInstance, maxRssi);
    }
    else if (aKey == SPINEL_PROP_STREAM_DEBUG)
    {
        char         logStream[OPENTHREAD_CONFIG_NCP_SPINEL_LOG_MAX_SIZE + 1];
        unsigned int len = sizeof(logStream);

        unpacked = spinel_datatype_unpack_in_place(aBuffer, aLength, SPINEL_DATATYPE_DATA_S, logStream, &len);
        assert(len < sizeof(logStream));
        VerifyOrExit(unpacked > 0, error = OT_ERROR_PARSE);
        logStream[len] = '\0';
        otLogDebgPlat("RCP => %s", logStream);
    }
    else if ((aKey == SPINEL_PROP_STREAM_LOG) && mSupportsLogStream)
    {
        const char *logString;
        uint8_t     logLevel;

        unpacked = spinel_datatype_unpack(aBuffer, aLength, SPINEL_DATATYPE_UTF8_S, &logString);
        VerifyOrExit(unpacked >= 0, error = OT_ERROR_PARSE);
        aBuffer += unpacked;
        aLength -= unpacked;

        unpacked = spinel_datatype_unpack(aBuffer, aLength, SPINEL_DATATYPE_UINT8_S, &logLevel);
        VerifyOrExit(unpacked > 0, error = OT_ERROR_PARSE);

        switch (logLevel)
        {
        case SPINEL_NCP_LOG_LEVEL_EMERG:
        case SPINEL_NCP_LOG_LEVEL_ALERT:
        case SPINEL_NCP_LOG_LEVEL_CRIT:
            otLogCritPlat("RCP => %s", logString);
            break;

        case SPINEL_NCP_LOG_LEVEL_ERR:
        case SPINEL_NCP_LOG_LEVEL_WARN:
            otLogWarnPlat("RCP => %s", logString);
            break;

        case SPINEL_NCP_LOG_LEVEL_NOTICE:
            otLogNotePlat("RCP => %s", logString);
            break;

        case SPINEL_NCP_LOG_LEVEL_INFO:
            otLogInfoPlat("RCP => %s", logString);
            break;

        case SPINEL_NCP_LOG_LEVEL_DEBUG:
        default:
            otLogDebgPlat("RCP => %s", logString);
            break;
        }
    }

exit:
    UpdateParseErrorCount(error);
    LogIfFail("Failed to handle ValueIs", error);
}

template <typename InterfaceType>
otError RadioSpinel<InterfaceType>::ParseRadioFrame(otRadioFrame   &aFrame,
                                                    const uint8_t  *aBuffer,
                                                    uint16_t        aLength,
                                                    spinel_ssize_t &aUnpacked)
{
    otError        error        = OT_ERROR_NONE;
    uint16_t       flags        = 0;
    int8_t         noiseFloor   = -128;
    spinel_size_t  size         = OT_RADIO_FRAME_MAX_SIZE;
    unsigned int   receiveError = 0;
    spinel_ssize_t unpacked;

    VerifyOrExit(aLength > 0, aFrame.mLength = 0);

    unpacked = spinel_datatype_unpack_in_place(aBuffer, aLength,
                                               SPINEL_DATATYPE_DATA_WLEN_S                          // Frame
                                                   SPINEL_DATATYPE_INT8_S                           // RSSI
                                                       SPINEL_DATATYPE_INT8_S                       // Noise Floor
                                                           SPINEL_DATATYPE_UINT16_S                 // Flags
                                                               SPINEL_DATATYPE_STRUCT_S(            // PHY-data
                                                                   SPINEL_DATATYPE_UINT8_S          // 802.15.4 channel
                                                                       SPINEL_DATATYPE_UINT8_S      // 802.15.4 LQI
                                                                           SPINEL_DATATYPE_UINT64_S // Timestamp (us).
                                                                   ) SPINEL_DATATYPE_STRUCT_S(      // Vendor-data
                                                                   SPINEL_DATATYPE_UINT_PACKED_S    // Receive error
                                                                   ),
                                               aFrame.mPsdu, &size, &aFrame.mInfo.mRxInfo.mRssi, &noiseFloor, &flags,
                                               &aFrame.mChannel, &aFrame.mInfo.mRxInfo.mLqi,
                                               &aFrame.mInfo.mRxInfo.mTimestamp, &receiveError);

    VerifyOrExit(unpacked > 0, error = OT_ERROR_PARSE);
    aUnpacked = unpacked;

    aBuffer += unpacked;
    aLength -= static_cast<uint16_t>(unpacked);

    if (mRadioCaps & OT_RADIO_CAPS_TRANSMIT_SEC)
    {
        unpacked =
            spinel_datatype_unpack_in_place(aBuffer, aLength,
                                            SPINEL_DATATYPE_STRUCT_S(        // MAC-data
                                                SPINEL_DATATYPE_UINT8_S      // Security key index
                                                    SPINEL_DATATYPE_UINT32_S // Security frame counter
                                                ),
                                            &aFrame.mInfo.mRxInfo.mAckKeyId, &aFrame.mInfo.mRxInfo.mAckFrameCounter);

        VerifyOrExit(unpacked > 0, error = OT_ERROR_PARSE);
        aUnpacked += unpacked;

#if OPENTHREAD_SPINEL_CONFIG_RCP_RESTORATION_MAX_COUNT > 0
        if (flags & SPINEL_MD_FLAG_ACKED_SEC)
        {
            mMacFrameCounterSet = true;
            mMacFrameCounter    = aFrame.mInfo.mRxInfo.mAckFrameCounter;
        }
#endif
    }

    if (receiveError == OT_ERROR_NONE)
    {
        aFrame.mLength = static_cast<uint8_t>(size);

        aFrame.mInfo.mRxInfo.mAckedWithFramePending = ((flags & SPINEL_MD_FLAG_ACKED_FP) != 0);
        aFrame.mInfo.mRxInfo.mAckedWithSecEnhAck    = ((flags & SPINEL_MD_FLAG_ACKED_SEC) != 0);
    }
    else if (receiveError < OT_NUM_ERRORS)
    {
        error = static_cast<otError>(receiveError);
    }
    else
    {
        error = OT_ERROR_PARSE;
    }

exit:
    UpdateParseErrorCount(error);
    LogIfFail("Handle radio frame failed", error);
    return error;
}

template <typename InterfaceType> void RadioSpinel<InterfaceType>::ProcessFrameQueue(void)
{
    uint8_t *frame = nullptr;
    uint16_t length;

    while (mRxFrameBuffer.GetNextSavedFrame(frame, length) == OT_ERROR_NONE)
    {
        HandleNotification(frame, length);
    }

    mRxFrameBuffer.ClearSavedFrames();
}

template <typename InterfaceType> void RadioSpinel<InterfaceType>::RadioReceive(void)
{
    if (!mIsPromiscuous)
    {
        switch (mState)
        {
        case kStateDisabled:
        case kStateSleep:
            ExitNow();

        case kStateReceive:
        case kStateTransmitting:
        case kStateTransmitDone:
            break;
        }
    }

#if OPENTHREAD_CONFIG_DIAG_ENABLE
    if (otPlatDiagModeGet())
    {
        otPlatDiagRadioReceiveDone(mInstance, &mRxRadioFrame, OT_ERROR_NONE);
    }
    else
#endif
    {
        otPlatRadioReceiveDone(mInstance, &mRxRadioFrame, OT_ERROR_NONE);
    }

exit:
    return;
}

template <typename InterfaceType>
void RadioSpinel<InterfaceType>::TransmitDone(otRadioFrame *aFrame, otRadioFrame *aAckFrame, otError aError)
{
#if OPENTHREAD_CONFIG_DIAG_ENABLE
    if (otPlatDiagModeGet())
    {
        otPlatDiagRadioTransmitDone(mInstance, aFrame, aError);
    }
    else
#endif
    {
        otPlatRadioTxDone(mInstance, aFrame, aAckFrame, aError);
    }
}

template <typename InterfaceType> void RadioSpinel<InterfaceType>::ProcessRadioStateMachine(void)
{
    if (mState == kStateTransmitDone)
    {
        mState        = kStateReceive;
        mTxRadioEndUs = UINT64_MAX;

        TransmitDone(mTransmitFrame, (mAckRadioFrame.mLength != 0) ? &mAckRadioFrame : nullptr, mTxError);
    }
    else if (mState == kStateTransmitting && otPlatTimeGet() >= mTxRadioEndUs)
    {
        // Frame has been successfully passed to radio, but no `TransmitDone` event received within TX_WAIT_US.
        otLogWarnPlat("radio tx timeout");
        HandleRcpTimeout();
    }
}

template <typename InterfaceType> void RadioSpinel<InterfaceType>::Process(const void *aContext)
{
    if (mRxFrameBuffer.HasSavedFrame())
    {
        ProcessFrameQueue();
        RecoverFromRcpFailure();
    }

    GetSpinelInterface().Process(aContext);
    RecoverFromRcpFailure();

    if (mRxFrameBuffer.HasSavedFrame())
    {
        ProcessFrameQueue();
        RecoverFromRcpFailure();
    }

    ProcessRadioStateMachine();
    RecoverFromRcpFailure();
    CalcRcpTimeOffset();
}

template <typename InterfaceType> otError RadioSpinel<InterfaceType>::SetPromiscuous(bool aEnable)
{
    otError error;

    uint8_t mode = (aEnable ? SPINEL_MAC_PROMISCUOUS_MODE_NETWORK : SPINEL_MAC_PROMISCUOUS_MODE_OFF);
    SuccessOrExit(error = Set(SPINEL_PROP_MAC_PROMISCUOUS_MODE, SPINEL_DATATYPE_UINT8_S, mode));
    mIsPromiscuous = aEnable;

exit:
    return error;
}

template <typename InterfaceType> otError RadioSpinel<InterfaceType>::SetShortAddress(uint16_t aAddress)
{
    otError error = OT_ERROR_NONE;

    VerifyOrExit(mShortAddress != aAddress);
    SuccessOrExit(error = Set(SPINEL_PROP_MAC_15_4_SADDR, SPINEL_DATATYPE_UINT16_S, aAddress));
    mShortAddress = aAddress;

exit:
    return error;
}

template <typename InterfaceType>
otError RadioSpinel<InterfaceType>::SetMacKey(uint8_t                 aKeyIdMode,
                                              uint8_t                 aKeyId,
                                              const otMacKeyMaterial *aPrevKey,
                                              const otMacKeyMaterial *aCurrKey,
                                              const otMacKeyMaterial *aNextKey)
{
    otError error;
    size_t  aKeySize;

    VerifyOrExit((aPrevKey != nullptr) && (aCurrKey != nullptr) && (aNextKey != nullptr), error = kErrorInvalidArgs);

#if OPENTHREAD_CONFIG_PLATFORM_KEY_REFERENCES_ENABLE
    SuccessOrExit(error = otPlatCryptoExportKey(aPrevKey->mKeyMaterial.mKeyRef, aPrevKey->mKeyMaterial.mKey.m8,
                                                sizeof(aPrevKey->mKeyMaterial.mKey.m8), &aKeySize));
    SuccessOrExit(error = otPlatCryptoExportKey(aCurrKey->mKeyMaterial.mKeyRef, aCurrKey->mKeyMaterial.mKey.m8,
                                                sizeof(aCurrKey->mKeyMaterial.mKey.m8), &aKeySize));
    SuccessOrExit(error = otPlatCryptoExportKey(aNextKey->mKeyMaterial.mKeyRef, aNextKey->mKeyMaterial.mKey.m8,
                                                sizeof(aNextKey->mKeyMaterial.mKey.m8), &aKeySize));
#else
    OT_UNUSED_VARIABLE(aKeySize);
#endif

    SuccessOrExit(error = Set(SPINEL_PROP_RCP_MAC_KEY,
                              SPINEL_DATATYPE_UINT8_S SPINEL_DATATYPE_UINT8_S SPINEL_DATATYPE_DATA_WLEN_S
                                  SPINEL_DATATYPE_DATA_WLEN_S SPINEL_DATATYPE_DATA_WLEN_S,
                              aKeyIdMode, aKeyId, aPrevKey->mKeyMaterial.mKey.m8, sizeof(otMacKey),
                              aCurrKey->mKeyMaterial.mKey.m8, sizeof(otMacKey), aNextKey->mKeyMaterial.mKey.m8,
                              sizeof(otMacKey)));

#if OPENTHREAD_SPINEL_CONFIG_RCP_RESTORATION_MAX_COUNT > 0
    mKeyIdMode = aKeyIdMode;
    mKeyId     = aKeyId;
    memcpy(mPrevKey.m8, aPrevKey->mKeyMaterial.mKey.m8, OT_MAC_KEY_SIZE);
    memcpy(mCurrKey.m8, aCurrKey->mKeyMaterial.mKey.m8, OT_MAC_KEY_SIZE);
    memcpy(mNextKey.m8, aNextKey->mKeyMaterial.mKey.m8, OT_MAC_KEY_SIZE);
    mMacKeySet = true;
#endif

exit:
    return error;
}

template <typename InterfaceType>
otError RadioSpinel<InterfaceType>::SetMacFrameCounter(uint32_t aMacFrameCounter, bool aSetIfLarger)
{
    otError error;

    SuccessOrExit(error = Set(SPINEL_PROP_RCP_MAC_FRAME_COUNTER, SPINEL_DATATYPE_UINT32_S SPINEL_DATATYPE_BOOL_S,
                              aMacFrameCounter, aSetIfLarger));

#if OPENTHREAD_SPINEL_CONFIG_RCP_RESTORATION_MAX_COUNT > 0
    mMacFrameCounterSet = true;
    mMacFrameCounter    = aMacFrameCounter;
#endif

exit:
    return error;
}

template <typename InterfaceType> otError RadioSpinel<InterfaceType>::GetIeeeEui64(uint8_t *aIeeeEui64)
{
    memcpy(aIeeeEui64, mIeeeEui64.m8, sizeof(mIeeeEui64.m8));

    return OT_ERROR_NONE;
}

template <typename InterfaceType>
otError RadioSpinel<InterfaceType>::SetExtendedAddress(const otExtAddress &aExtAddress)
{
    otError error;

    SuccessOrExit(error = Set(SPINEL_PROP_MAC_15_4_LADDR, SPINEL_DATATYPE_EUI64_S, aExtAddress.m8));
    mExtendedAddress = aExtAddress;

exit:
    return error;
}

template <typename InterfaceType> otError RadioSpinel<InterfaceType>::SetPanId(uint16_t aPanId)
{
    otError error = OT_ERROR_NONE;

    VerifyOrExit(mPanId != aPanId);
    SuccessOrExit(error = Set(SPINEL_PROP_MAC_15_4_PANID, SPINEL_DATATYPE_UINT16_S, aPanId));
    mPanId = aPanId;

exit:
    return error;
}

template <typename InterfaceType> otError RadioSpinel<InterfaceType>::EnableSrcMatch(bool aEnable)
{
    return Set(SPINEL_PROP_MAC_SRC_MATCH_ENABLED, SPINEL_DATATYPE_BOOL_S, aEnable);
}

template <typename InterfaceType> otError RadioSpinel<InterfaceType>::AddSrcMatchShortEntry(uint16_t aShortAddress)
{
    otError error;

    SuccessOrExit(error = Insert(SPINEL_PROP_MAC_SRC_MATCH_SHORT_ADDRESSES, SPINEL_DATATYPE_UINT16_S, aShortAddress));

#if OPENTHREAD_SPINEL_CONFIG_RCP_RESTORATION_MAX_COUNT > 0
    assert(mSrcMatchShortEntryCount < OPENTHREAD_CONFIG_MLE_MAX_CHILDREN);

    for (int i = 0; i < mSrcMatchShortEntryCount; ++i)
    {
        if (mSrcMatchShortEntries[i] == aShortAddress)
        {
            ExitNow();
        }
    }
    mSrcMatchShortEntries[mSrcMatchShortEntryCount] = aShortAddress;
    ++mSrcMatchShortEntryCount;
#endif

exit:
    return error;
}

template <typename InterfaceType>
otError RadioSpinel<InterfaceType>::AddSrcMatchExtEntry(const otExtAddress &aExtAddress)
{
    otError error;

    SuccessOrExit(error =
                      Insert(SPINEL_PROP_MAC_SRC_MATCH_EXTENDED_ADDRESSES, SPINEL_DATATYPE_EUI64_S, aExtAddress.m8));

#if OPENTHREAD_SPINEL_CONFIG_RCP_RESTORATION_MAX_COUNT > 0
    assert(mSrcMatchExtEntryCount < OPENTHREAD_CONFIG_MLE_MAX_CHILDREN);

    for (int i = 0; i < mSrcMatchExtEntryCount; ++i)
    {
        if (memcmp(aExtAddress.m8, mSrcMatchExtEntries[i].m8, OT_EXT_ADDRESS_SIZE) == 0)
        {
            ExitNow();
        }
    }
    mSrcMatchExtEntries[mSrcMatchExtEntryCount] = aExtAddress;
    ++mSrcMatchExtEntryCount;
#endif

exit:
    return error;
}

template <typename InterfaceType> otError RadioSpinel<InterfaceType>::ClearSrcMatchShortEntry(uint16_t aShortAddress)
{
    otError error;

    SuccessOrExit(error = Remove(SPINEL_PROP_MAC_SRC_MATCH_SHORT_ADDRESSES, SPINEL_DATATYPE_UINT16_S, aShortAddress));

#if OPENTHREAD_SPINEL_CONFIG_RCP_RESTORATION_MAX_COUNT > 0
    for (int i = 0; i < mSrcMatchShortEntryCount; ++i)
    {
        if (mSrcMatchShortEntries[i] == aShortAddress)
        {
            mSrcMatchShortEntries[i] = mSrcMatchShortEntries[mSrcMatchShortEntryCount - 1];
            --mSrcMatchShortEntryCount;
            break;
        }
    }
#endif

exit:
    return error;
}

template <typename InterfaceType>
otError RadioSpinel<InterfaceType>::ClearSrcMatchExtEntry(const otExtAddress &aExtAddress)
{
    otError error;

    SuccessOrExit(error =
                      Remove(SPINEL_PROP_MAC_SRC_MATCH_EXTENDED_ADDRESSES, SPINEL_DATATYPE_EUI64_S, aExtAddress.m8));

#if OPENTHREAD_SPINEL_CONFIG_RCP_RESTORATION_MAX_COUNT > 0
    for (int i = 0; i < mSrcMatchExtEntryCount; ++i)
    {
        if (memcmp(mSrcMatchExtEntries[i].m8, aExtAddress.m8, OT_EXT_ADDRESS_SIZE) == 0)
        {
            mSrcMatchExtEntries[i] = mSrcMatchExtEntries[mSrcMatchExtEntryCount - 1];
            --mSrcMatchExtEntryCount;
            break;
        }
    }
#endif

exit:
    return error;
}

template <typename InterfaceType> otError RadioSpinel<InterfaceType>::ClearSrcMatchShortEntries(void)
{
    otError error;

    SuccessOrExit(error = Set(SPINEL_PROP_MAC_SRC_MATCH_SHORT_ADDRESSES, nullptr));

#if OPENTHREAD_SPINEL_CONFIG_RCP_RESTORATION_MAX_COUNT > 0
    mSrcMatchShortEntryCount = 0;
#endif

exit:
    return error;
}

template <typename InterfaceType> otError RadioSpinel<InterfaceType>::ClearSrcMatchExtEntries(void)
{
    otError error;

    SuccessOrExit(error = Set(SPINEL_PROP_MAC_SRC_MATCH_EXTENDED_ADDRESSES, nullptr));

#if OPENTHREAD_SPINEL_CONFIG_RCP_RESTORATION_MAX_COUNT > 0
    mSrcMatchExtEntryCount = 0;
#endif

exit:
    return error;
}

template <typename InterfaceType> otError RadioSpinel<InterfaceType>::GetTransmitPower(int8_t &aPower)
{
    otError error = Get(SPINEL_PROP_PHY_TX_POWER, SPINEL_DATATYPE_INT8_S, &aPower);

    LogIfFail("Get transmit power failed", error);
    return error;
}

template <typename InterfaceType> otError RadioSpinel<InterfaceType>::GetCcaEnergyDetectThreshold(int8_t &aThreshold)
{
    otError error = Get(SPINEL_PROP_PHY_CCA_THRESHOLD, SPINEL_DATATYPE_INT8_S, &aThreshold);

    LogIfFail("Get CCA ED threshold failed", error);
    return error;
}

template <typename InterfaceType> otError RadioSpinel<InterfaceType>::GetFemLnaGain(int8_t &aGain)
{
    otError error = Get(SPINEL_PROP_PHY_FEM_LNA_GAIN, SPINEL_DATATYPE_INT8_S, &aGain);

    LogIfFail("Get FEM LNA gain failed", error);
    return error;
}

template <typename InterfaceType> int8_t RadioSpinel<InterfaceType>::GetRssi(void)
{
    int8_t  rssi  = OT_RADIO_RSSI_INVALID;
    otError error = Get(SPINEL_PROP_PHY_RSSI, SPINEL_DATATYPE_INT8_S, &rssi);

    LogIfFail("Get RSSI failed", error);
    return rssi;
}

#if OPENTHREAD_CONFIG_PLATFORM_RADIO_COEX_ENABLE
template <typename InterfaceType> otError RadioSpinel<InterfaceType>::SetCoexEnabled(bool aEnabled)
{
    otError error;

    SuccessOrExit(error = Set(SPINEL_PROP_RADIO_COEX_ENABLE, SPINEL_DATATYPE_BOOL_S, aEnabled));

#if OPENTHREAD_SPINEL_CONFIG_RCP_RESTORATION_MAX_COUNT > 0
    mCoexEnabled    = aEnabled;
    mCoexEnabledSet = true;
#endif

exit:
    return error;
}

template <typename InterfaceType> bool RadioSpinel<InterfaceType>::IsCoexEnabled(void)
{
    bool    enabled;
    otError error = Get(SPINEL_PROP_RADIO_COEX_ENABLE, SPINEL_DATATYPE_BOOL_S, &enabled);

    LogIfFail("Get Coex State failed", error);
    return enabled;
}

template <typename InterfaceType> otError RadioSpinel<InterfaceType>::GetCoexMetrics(otRadioCoexMetrics &aCoexMetrics)
{
    otError error;

    error = Get(SPINEL_PROP_RADIO_COEX_METRICS,
                SPINEL_DATATYPE_STRUCT_S(                                    // Tx Coex Metrics Structure
                    SPINEL_DATATYPE_UINT32_S                                 // NumTxRequest
                        SPINEL_DATATYPE_UINT32_S                             // NumTxGrantImmediate
                            SPINEL_DATATYPE_UINT32_S                         // NumTxGrantWait
                                SPINEL_DATATYPE_UINT32_S                     // NumTxGrantWaitActivated
                                    SPINEL_DATATYPE_UINT32_S                 // NumTxGrantWaitTimeout
                                        SPINEL_DATATYPE_UINT32_S             // NumTxGrantDeactivatedDuringRequest
                                            SPINEL_DATATYPE_UINT32_S         // NumTxDelayedGrant
                                                SPINEL_DATATYPE_UINT32_S     // AvgTxRequestToGrantTime
                    ) SPINEL_DATATYPE_STRUCT_S(                              // Rx Coex Metrics Structure
                    SPINEL_DATATYPE_UINT32_S                                 // NumRxRequest
                        SPINEL_DATATYPE_UINT32_S                             // NumRxGrantImmediate
                            SPINEL_DATATYPE_UINT32_S                         // NumRxGrantWait
                                SPINEL_DATATYPE_UINT32_S                     // NumRxGrantWaitActivated
                                    SPINEL_DATATYPE_UINT32_S                 // NumRxGrantWaitTimeout
                                        SPINEL_DATATYPE_UINT32_S             // NumRxGrantDeactivatedDuringRequest
                                            SPINEL_DATATYPE_UINT32_S         // NumRxDelayedGrant
                                                SPINEL_DATATYPE_UINT32_S     // AvgRxRequestToGrantTime
                                                    SPINEL_DATATYPE_UINT32_S // NumRxGrantNone
                    ) SPINEL_DATATYPE_BOOL_S                                 // Stopped
                    SPINEL_DATATYPE_UINT32_S,                                // NumGrantGlitch
                &aCoexMetrics.mNumTxRequest, &aCoexMetrics.mNumTxGrantImmediate, &aCoexMetrics.mNumTxGrantWait,
                &aCoexMetrics.mNumTxGrantWaitActivated, &aCoexMetrics.mNumTxGrantWaitTimeout,
                &aCoexMetrics.mNumTxGrantDeactivatedDuringRequest, &aCoexMetrics.mNumTxDelayedGrant,
                &aCoexMetrics.mAvgTxRequestToGrantTime, &aCoexMetrics.mNumRxRequest, &aCoexMetrics.mNumRxGrantImmediate,
                &aCoexMetrics.mNumRxGrantWait, &aCoexMetrics.mNumRxGrantWaitActivated,
                &aCoexMetrics.mNumRxGrantWaitTimeout, &aCoexMetrics.mNumRxGrantDeactivatedDuringRequest,
                &aCoexMetrics.mNumRxDelayedGrant, &aCoexMetrics.mAvgRxRequestToGrantTime, &aCoexMetrics.mNumRxGrantNone,
                &aCoexMetrics.mStopped, &aCoexMetrics.mNumGrantGlitch);

    LogIfFail("Get Coex Metrics failed", error);
    return error;
}
#endif

template <typename InterfaceType> otError RadioSpinel<InterfaceType>::SetTransmitPower(int8_t aPower)
{
    otError error;

    SuccessOrExit(error = Set(SPINEL_PROP_PHY_TX_POWER, SPINEL_DATATYPE_INT8_S, aPower));

#if OPENTHREAD_SPINEL_CONFIG_RCP_RESTORATION_MAX_COUNT > 0
    mTransmitPower    = aPower;
    mTransmitPowerSet = true;
#endif

exit:
    LogIfFail("Set transmit power failed", error);
    return error;
}

template <typename InterfaceType> otError RadioSpinel<InterfaceType>::SetCcaEnergyDetectThreshold(int8_t aThreshold)
{
    otError error;

    SuccessOrExit(error = Set(SPINEL_PROP_PHY_CCA_THRESHOLD, SPINEL_DATATYPE_INT8_S, aThreshold));

#if OPENTHREAD_SPINEL_CONFIG_RCP_RESTORATION_MAX_COUNT > 0
    mCcaEnergyDetectThreshold    = aThreshold;
    mCcaEnergyDetectThresholdSet = true;
#endif

exit:
    LogIfFail("Set CCA ED threshold failed", error);
    return error;
}

template <typename InterfaceType> otError RadioSpinel<InterfaceType>::SetFemLnaGain(int8_t aGain)
{
    otError error;

    SuccessOrExit(error = Set(SPINEL_PROP_PHY_FEM_LNA_GAIN, SPINEL_DATATYPE_INT8_S, aGain));

#if OPENTHREAD_SPINEL_CONFIG_RCP_RESTORATION_MAX_COUNT > 0
    mFemLnaGain    = aGain;
    mFemLnaGainSet = true;
#endif

exit:
    LogIfFail("Set FEM LNA gain failed", error);
    return error;
}

template <typename InterfaceType>
otError RadioSpinel<InterfaceType>::EnergyScan(uint8_t aScanChannel, uint16_t aScanDuration)
{
    otError error;

    VerifyOrExit(mRadioCaps & OT_RADIO_CAPS_ENERGY_SCAN, error = OT_ERROR_NOT_CAPABLE);

#if OPENTHREAD_SPINEL_CONFIG_RCP_RESTORATION_MAX_COUNT > 0
    mScanChannel    = aScanChannel;
    mScanDuration   = aScanDuration;
    mEnergyScanning = true;
#endif

    SuccessOrExit(error = Set(SPINEL_PROP_MAC_SCAN_MASK, SPINEL_DATATYPE_DATA_S, &aScanChannel, sizeof(uint8_t)));
    SuccessOrExit(error = Set(SPINEL_PROP_MAC_SCAN_PERIOD, SPINEL_DATATYPE_UINT16_S, aScanDuration));
    SuccessOrExit(error = Set(SPINEL_PROP_MAC_SCAN_STATE, SPINEL_DATATYPE_UINT8_S, SPINEL_SCAN_STATE_ENERGY));

    mChannel = aScanChannel;

exit:
    return error;
}

template <typename InterfaceType>
otError RadioSpinel<InterfaceType>::Get(spinel_prop_key_t aKey, const char *aFormat, ...)
{
    otError error;

    assert(mWaitingTid == 0);

#if OPENTHREAD_SPINEL_CONFIG_RCP_RESTORATION_MAX_COUNT > 0
    do
    {
        RecoverFromRcpFailure();
#endif
        va_start(mPropertyArgs, aFormat);
        error = RequestWithPropertyFormatV(aFormat, SPINEL_CMD_PROP_VALUE_GET, aKey, nullptr, mPropertyArgs);
        va_end(mPropertyArgs);
#if OPENTHREAD_SPINEL_CONFIG_RCP_RESTORATION_MAX_COUNT > 0
    } while (mRcpFailed);
#endif

    return error;
}

// This is not a normal use case for VALUE_GET command and should be only used to get RCP timestamp with dummy payload
template <typename InterfaceType>
otError RadioSpinel<InterfaceType>::GetWithParam(spinel_prop_key_t aKey,
                                                 const uint8_t    *aParam,
                                                 spinel_size_t     aParamSize,
                                                 const char       *aFormat,
                                                 ...)
{
    otError error;

    assert(mWaitingTid == 0);

#if OPENTHREAD_SPINEL_CONFIG_RCP_RESTORATION_MAX_COUNT > 0
    do
    {
        RecoverFromRcpFailure();
#endif
        va_start(mPropertyArgs, aFormat);
        error = RequestWithPropertyFormat(aFormat, SPINEL_CMD_PROP_VALUE_GET, aKey, SPINEL_DATATYPE_DATA_S, aParam,
                                          aParamSize);
        va_end(mPropertyArgs);
#if OPENTHREAD_SPINEL_CONFIG_RCP_RESTORATION_MAX_COUNT > 0
    } while (mRcpFailed);
#endif

    return error;
}

template <typename InterfaceType>
otError RadioSpinel<InterfaceType>::Set(spinel_prop_key_t aKey, const char *aFormat, ...)
{
    otError error;

    assert(mWaitingTid == 0);

#if OPENTHREAD_SPINEL_CONFIG_RCP_RESTORATION_MAX_COUNT > 0
    do
    {
        RecoverFromRcpFailure();
#endif
        va_start(mPropertyArgs, aFormat);
        error = RequestWithExpectedCommandV(SPINEL_CMD_PROP_VALUE_IS, SPINEL_CMD_PROP_VALUE_SET, aKey, aFormat,
                                            mPropertyArgs);
        va_end(mPropertyArgs);
#if OPENTHREAD_SPINEL_CONFIG_RCP_RESTORATION_MAX_COUNT > 0
    } while (mRcpFailed);
#endif

    return error;
}

template <typename InterfaceType>
otError RadioSpinel<InterfaceType>::Insert(spinel_prop_key_t aKey, const char *aFormat, ...)
{
    otError error;

    assert(mWaitingTid == 0);

#if OPENTHREAD_SPINEL_CONFIG_RCP_RESTORATION_MAX_COUNT > 0
    do
    {
        RecoverFromRcpFailure();
#endif
        va_start(mPropertyArgs, aFormat);
        error = RequestWithExpectedCommandV(SPINEL_CMD_PROP_VALUE_INSERTED, SPINEL_CMD_PROP_VALUE_INSERT, aKey, aFormat,
                                            mPropertyArgs);
        va_end(mPropertyArgs);
#if OPENTHREAD_SPINEL_CONFIG_RCP_RESTORATION_MAX_COUNT > 0
    } while (mRcpFailed);
#endif

    return error;
}

template <typename InterfaceType>
otError RadioSpinel<InterfaceType>::Remove(spinel_prop_key_t aKey, const char *aFormat, ...)
{
    otError error;

    assert(mWaitingTid == 0);

#if OPENTHREAD_SPINEL_CONFIG_RCP_RESTORATION_MAX_COUNT > 0
    do
    {
        RecoverFromRcpFailure();
#endif
        va_start(mPropertyArgs, aFormat);
        error = RequestWithExpectedCommandV(SPINEL_CMD_PROP_VALUE_REMOVED, SPINEL_CMD_PROP_VALUE_REMOVE, aKey, aFormat,
                                            mPropertyArgs);
        va_end(mPropertyArgs);
#if OPENTHREAD_SPINEL_CONFIG_RCP_RESTORATION_MAX_COUNT > 0
    } while (mRcpFailed);
#endif

    return error;
}

template <typename InterfaceType> otError RadioSpinel<InterfaceType>::WaitResponse(bool aHandleRcpTimeout)
{
    uint64_t end = otPlatTimeGet() + kMaxWaitTime * US_PER_MS;

    otLogDebgPlat("Wait response: tid=%u key=%lu", mWaitingTid, ToUlong(mWaitingKey));

    do
    {
        uint64_t now;

        now = otPlatTimeGet();
        if ((end <= now) || (mSpinelInterface.WaitForFrame(end - now) != OT_ERROR_NONE))
        {
            otLogWarnPlat("Wait for response timeout");
            if (aHandleRcpTimeout)
            {
                HandleRcpTimeout();
            }
            ExitNow(mError = OT_ERROR_RESPONSE_TIMEOUT);
        }
    } while (mWaitingTid || !mIsReady);

    LogIfFail("Error waiting response", mError);
    // This indicates end of waiting response.
    mWaitingKey = SPINEL_PROP_LAST_STATUS;

exit:
    return mError;
}

template <typename InterfaceType> spinel_tid_t RadioSpinel<InterfaceType>::GetNextTid(void)
{
    spinel_tid_t tid = mCmdNextTid;

    while (((1 << tid) & mCmdTidsInUse) != 0)
    {
        tid = SPINEL_GET_NEXT_TID(tid);

        if (tid == mCmdNextTid)
        {
            // We looped back to `mCmdNextTid` indicating that all
            // TIDs are in-use.

            ExitNow(tid = 0);
        }
    }

    mCmdTidsInUse |= (1 << tid);
    mCmdNextTid = SPINEL_GET_NEXT_TID(tid);

exit:
    return tid;
}

template <typename InterfaceType> otError RadioSpinel<InterfaceType>::SendReset(uint8_t aResetType)
{
    otError        error = OT_ERROR_NONE;
    uint8_t        buffer[kMaxSpinelFrame];
    spinel_ssize_t packed;

    // Pack the header, command and key
    packed = spinel_datatype_pack(buffer, sizeof(buffer), SPINEL_DATATYPE_COMMAND_S SPINEL_DATATYPE_UINT8_S,
                                  SPINEL_HEADER_FLAG | SPINEL_HEADER_IID_0, SPINEL_CMD_RESET, aResetType);

    VerifyOrExit(packed > 0 && static_cast<size_t>(packed) <= sizeof(buffer), error = OT_ERROR_NO_BUFS);

    SuccessOrExit(error = mSpinelInterface.SendFrame(buffer, static_cast<uint16_t>(packed)));
    LogSpinelFrame(buffer, static_cast<uint16_t>(packed), true);

exit:
    return error;
}

template <typename InterfaceType>
otError RadioSpinel<InterfaceType>::SendCommand(uint32_t          aCommand,
                                                spinel_prop_key_t aKey,
                                                spinel_tid_t      tid,
                                                const char       *aFormat,
                                                va_list           args)
{
    otError        error = OT_ERROR_NONE;
    uint8_t        buffer[kMaxSpinelFrame];
    spinel_ssize_t packed;
    uint16_t       offset;

    // Pack the header, command and key
    packed = spinel_datatype_pack(buffer, sizeof(buffer), "Cii", SPINEL_HEADER_FLAG | SPINEL_HEADER_IID_0 | tid,
                                  aCommand, aKey);

    VerifyOrExit(packed > 0 && static_cast<size_t>(packed) <= sizeof(buffer), error = OT_ERROR_NO_BUFS);

    offset = static_cast<uint16_t>(packed);

    // Pack the data (if any)
    if (aFormat)
    {
        packed = spinel_datatype_vpack(buffer + offset, sizeof(buffer) - offset, aFormat, args);
        VerifyOrExit(packed > 0 && static_cast<size_t>(packed + offset) <= sizeof(buffer), error = OT_ERROR_NO_BUFS);

        offset += static_cast<uint16_t>(packed);
    }

    SuccessOrExit(error = mSpinelInterface.SendFrame(buffer, offset));
    LogSpinelFrame(buffer, offset, true);

exit:
    return error;
}

template <typename InterfaceType>
otError RadioSpinel<InterfaceType>::RequestV(uint32_t          command,
                                             spinel_prop_key_t aKey,
                                             const char       *aFormat,
                                             va_list           aArgs)
{
    otError      error = OT_ERROR_NONE;
    spinel_tid_t tid   = GetNextTid();

    VerifyOrExit(tid > 0, error = OT_ERROR_BUSY);

    error = SendCommand(command, aKey, tid, aFormat, aArgs);
    SuccessOrExit(error);

    if (aKey == SPINEL_PROP_STREAM_RAW)
    {
        // not allowed to send another frame before the last frame is done.
        assert(mTxRadioTid == 0);
        VerifyOrExit(mTxRadioTid == 0, error = OT_ERROR_BUSY);
        mTxRadioTid = tid;
    }
    else
    {
        mWaitingKey = aKey;
        mWaitingTid = tid;
        error       = WaitResponse();
    }

exit:
    return error;
}

template <typename InterfaceType>
otError RadioSpinel<InterfaceType>::Request(uint32_t aCommand, spinel_prop_key_t aKey, const char *aFormat, ...)
{
    va_list args;
    va_start(args, aFormat);
    otError status = RequestV(aCommand, aKey, aFormat, args);
    va_end(args);
    return status;
}

template <typename InterfaceType>
otError RadioSpinel<InterfaceType>::RequestWithPropertyFormat(const char       *aPropertyFormat,
                                                              uint32_t          aCommand,
                                                              spinel_prop_key_t aKey,
                                                              const char       *aFormat,
                                                              ...)
{
    otError error;
    va_list args;

    va_start(args, aFormat);
    error = RequestWithPropertyFormatV(aPropertyFormat, aCommand, aKey, aFormat, args);
    va_end(args);

    return error;
}

template <typename InterfaceType>
otError RadioSpinel<InterfaceType>::RequestWithPropertyFormatV(const char       *aPropertyFormat,
                                                               uint32_t          aCommand,
                                                               spinel_prop_key_t aKey,
                                                               const char       *aFormat,
                                                               va_list           aArgs)
{
    otError error;

    mPropertyFormat = aPropertyFormat;
    error           = RequestV(aCommand, aKey, aFormat, aArgs);
    mPropertyFormat = nullptr;

    return error;
}

template <typename InterfaceType>
otError RadioSpinel<InterfaceType>::RequestWithExpectedCommandV(uint32_t          aExpectedCommand,
                                                                uint32_t          aCommand,
                                                                spinel_prop_key_t aKey,
                                                                const char       *aFormat,
                                                                va_list           aArgs)
{
    otError error;

    mExpectedCommand = aExpectedCommand;
    error            = RequestV(aCommand, aKey, aFormat, aArgs);
    mExpectedCommand = SPINEL_CMD_NOOP;

    return error;
}

template <typename InterfaceType>
void RadioSpinel<InterfaceType>::HandleTransmitDone(uint32_t          aCommand,
                                                    spinel_prop_key_t aKey,
                                                    const uint8_t    *aBuffer,
                                                    uint16_t          aLength)
{
    otError         error         = OT_ERROR_NONE;
    spinel_status_t status        = SPINEL_STATUS_OK;
    bool            framePending  = false;
    bool            headerUpdated = false;
    spinel_ssize_t  unpacked;

    VerifyOrExit(aCommand == SPINEL_CMD_PROP_VALUE_IS && aKey == SPINEL_PROP_LAST_STATUS, error = OT_ERROR_FAILED);

    unpacked = spinel_datatype_unpack(aBuffer, aLength, SPINEL_DATATYPE_UINT_PACKED_S, &status);
    VerifyOrExit(unpacked > 0, error = OT_ERROR_PARSE);

    aBuffer += unpacked;
    aLength -= static_cast<uint16_t>(unpacked);

    unpacked = spinel_datatype_unpack(aBuffer, aLength, SPINEL_DATATYPE_BOOL_S, &framePending);
    VerifyOrExit(unpacked > 0, error = OT_ERROR_PARSE);

    aBuffer += unpacked;
    aLength -= static_cast<uint16_t>(unpacked);

    unpacked = spinel_datatype_unpack(aBuffer, aLength, SPINEL_DATATYPE_BOOL_S, &headerUpdated);
    VerifyOrExit(unpacked > 0, error = OT_ERROR_PARSE);

    aBuffer += unpacked;
    aLength -= static_cast<uint16_t>(unpacked);

    if (status == SPINEL_STATUS_OK)
    {
        SuccessOrExit(error = ParseRadioFrame(mAckRadioFrame, aBuffer, aLength, unpacked));
        aBuffer += unpacked;
        aLength -= static_cast<uint16_t>(unpacked);
    }
    else
    {
        error = SpinelStatusToOtError(status);
    }

    static_cast<Mac::TxFrame *>(mTransmitFrame)->SetIsHeaderUpdated(headerUpdated);

    if ((mRadioCaps & OT_RADIO_CAPS_TRANSMIT_SEC) && headerUpdated &&
        static_cast<Mac::TxFrame *>(mTransmitFrame)->GetSecurityEnabled())
    {
        uint8_t  keyId;
        uint32_t frameCounter;

        // Replace transmit frame security key index and frame counter with the one filled by RCP
        unpacked = spinel_datatype_unpack(aBuffer, aLength, SPINEL_DATATYPE_UINT8_S SPINEL_DATATYPE_UINT32_S, &keyId,
                                          &frameCounter);
        VerifyOrExit(unpacked > 0, error = OT_ERROR_PARSE);
        static_cast<Mac::TxFrame *>(mTransmitFrame)->SetKeyId(keyId);
        static_cast<Mac::TxFrame *>(mTransmitFrame)->SetFrameCounter(frameCounter);

#if OPENTHREAD_SPINEL_CONFIG_RCP_RESTORATION_MAX_COUNT > 0
        mMacFrameCounterSet = true;
        mMacFrameCounter    = frameCounter;
#endif
    }

exit:
    mState   = kStateTransmitDone;
    mTxError = error;
    UpdateParseErrorCount(error);
    LogIfFail("Handle transmit done failed", error);
}

template <typename InterfaceType> otError RadioSpinel<InterfaceType>::Transmit(otRadioFrame &aFrame)
{
    otError error = OT_ERROR_INVALID_STATE;

    VerifyOrExit(mState == kStateReceive || (mState == kStateSleep && (mRadioCaps & OT_RADIO_CAPS_SLEEP_TO_TX)));

    mTransmitFrame = &aFrame;

    // `otPlatRadioTxStarted()` is triggered immediately for now, which may be earlier than real started time.
    otPlatRadioTxStarted(mInstance, mTransmitFrame);

    error = Request(SPINEL_CMD_PROP_VALUE_SET, SPINEL_PROP_STREAM_RAW,
                    SPINEL_DATATYPE_DATA_WLEN_S                                      // Frame data
                        SPINEL_DATATYPE_UINT8_S                                      // Channel
                            SPINEL_DATATYPE_UINT8_S                                  // MaxCsmaBackoffs
                                SPINEL_DATATYPE_UINT8_S                              // MaxFrameRetries
                                    SPINEL_DATATYPE_BOOL_S                           // CsmaCaEnabled
                                        SPINEL_DATATYPE_BOOL_S                       // IsHeaderUpdated
                                            SPINEL_DATATYPE_BOOL_S                   // IsARetx
                                                SPINEL_DATATYPE_BOOL_S               // IsSecurityProcessed
                                                    SPINEL_DATATYPE_UINT32_S         // TxDelay
                                                        SPINEL_DATATYPE_UINT32_S     // TxDelayBaseTime
                                                            SPINEL_DATATYPE_UINT8_S, // RxChannelAfterTxDone
                    mTransmitFrame->mPsdu, mTransmitFrame->mLength, mTransmitFrame->mChannel,
                    mTransmitFrame->mInfo.mTxInfo.mMaxCsmaBackoffs, mTransmitFrame->mInfo.mTxInfo.mMaxFrameRetries,
                    mTransmitFrame->mInfo.mTxInfo.mCsmaCaEnabled, mTransmitFrame->mInfo.mTxInfo.mIsHeaderUpdated,
                    mTransmitFrame->mInfo.mTxInfo.mIsARetx, mTransmitFrame->mInfo.mTxInfo.mIsSecurityProcessed,
                    mTransmitFrame->mInfo.mTxInfo.mTxDelay, mTransmitFrame->mInfo.mTxInfo.mTxDelayBaseTime,
                    mTransmitFrame->mInfo.mTxInfo.mRxChannelAfterTxDone);

    if (error == OT_ERROR_NONE)
    {
        // Waiting for `TransmitDone` event.
        mState        = kStateTransmitting;
        mTxRadioEndUs = otPlatTimeGet() + TX_WAIT_US;
        mChannel      = mTransmitFrame->mChannel;
    }

exit:
    return error;
}

template <typename InterfaceType> otError RadioSpinel<InterfaceType>::Receive(uint8_t aChannel)
{
    otError error = OT_ERROR_NONE;

    VerifyOrExit(mState != kStateDisabled, error = OT_ERROR_INVALID_STATE);

    if (mChannel != aChannel)
    {
        error = Set(SPINEL_PROP_PHY_CHAN, SPINEL_DATATYPE_UINT8_S, aChannel);
        SuccessOrExit(error);
        mChannel = aChannel;
    }

    if (mState == kStateSleep)
    {
        error = Set(SPINEL_PROP_MAC_RAW_STREAM_ENABLED, SPINEL_DATATYPE_BOOL_S, true);
        SuccessOrExit(error);
    }

    if (mTxRadioTid != 0)
    {
        FreeTid(mTxRadioTid);
        mTxRadioTid = 0;
    }

    mState = kStateReceive;

exit:
    return error;
}

template <typename InterfaceType> otError RadioSpinel<InterfaceType>::Sleep(void)
{
    otError error = OT_ERROR_NONE;

    switch (mState)
    {
    case kStateReceive:
        error = Set(SPINEL_PROP_MAC_RAW_STREAM_ENABLED, SPINEL_DATATYPE_BOOL_S, false);
        SuccessOrExit(error);

        mState = kStateSleep;
        break;

    case kStateSleep:
        break;

    default:
        error = OT_ERROR_INVALID_STATE;
        break;
    }

exit:
    return error;
}

template <typename InterfaceType> otError RadioSpinel<InterfaceType>::Enable(otInstance *aInstance)
{
    otError error = OT_ERROR_NONE;

    VerifyOrExit(!IsEnabled());

    mInstance = aInstance;

    SuccessOrExit(error = Set(SPINEL_PROP_PHY_ENABLED, SPINEL_DATATYPE_BOOL_S, true));
    SuccessOrExit(error = Set(SPINEL_PROP_MAC_15_4_PANID, SPINEL_DATATYPE_UINT16_S, mPanId));
    SuccessOrExit(error = Set(SPINEL_PROP_MAC_15_4_SADDR, SPINEL_DATATYPE_UINT16_S, mShortAddress));
    SuccessOrExit(error = Get(SPINEL_PROP_PHY_RX_SENSITIVITY, SPINEL_DATATYPE_INT8_S, &mRxSensitivity));

    mState = kStateSleep;

exit:
    if (error != OT_ERROR_NONE)
    {
        otLogWarnPlat("RadioSpinel enable: %s", otThreadErrorToString(error));
        error = OT_ERROR_FAILED;
    }

    return error;
}

template <typename InterfaceType> otError RadioSpinel<InterfaceType>::Disable(void)
{
    otError error = OT_ERROR_NONE;

    VerifyOrExit(IsEnabled());
    VerifyOrExit(mState == kStateSleep, error = OT_ERROR_INVALID_STATE);

    SuccessOrDie(Set(SPINEL_PROP_PHY_ENABLED, SPINEL_DATATYPE_BOOL_S, false));
    mState    = kStateDisabled;
    mInstance = nullptr;

exit:
    return error;
}

#if OPENTHREAD_CONFIG_DIAG_ENABLE
template <typename InterfaceType>
otError RadioSpinel<InterfaceType>::PlatDiagProcess(const char *aString, char *aOutput, size_t aOutputMaxLen)
{
    otError error;

    mDiagOutput       = aOutput;
    mDiagOutputMaxLen = aOutputMaxLen;

    error = Set(SPINEL_PROP_NEST_STREAM_MFG, SPINEL_DATATYPE_UTF8_S, aString);

    mDiagOutput       = nullptr;
    mDiagOutputMaxLen = 0;

    return error;
}
#endif

template <typename InterfaceType> uint32_t RadioSpinel<InterfaceType>::GetRadioChannelMask(bool aPreferred)
{
    uint8_t        maskBuffer[kChannelMaskBufferSize];
    otError        error       = OT_ERROR_NONE;
    uint32_t       channelMask = 0;
    const uint8_t *maskData    = maskBuffer;
    spinel_size_t  maskLength  = sizeof(maskBuffer);

    SuccessOrDie(Get(aPreferred ? SPINEL_PROP_PHY_CHAN_PREFERRED : SPINEL_PROP_PHY_CHAN_SUPPORTED,
                     SPINEL_DATATYPE_DATA_S, maskBuffer, &maskLength));

    while (maskLength > 0)
    {
        uint8_t        channel;
        spinel_ssize_t unpacked;

        unpacked = spinel_datatype_unpack(maskData, maskLength, SPINEL_DATATYPE_UINT8_S, &channel);
        VerifyOrExit(unpacked > 0, error = OT_ERROR_FAILED);
        VerifyOrExit(channel < kChannelMaskBufferSize, error = OT_ERROR_PARSE);
        channelMask |= (1UL << channel);

        maskData += unpacked;
        maskLength -= static_cast<spinel_size_t>(unpacked);
    }

    channelMask &= mMaxPowerTable.GetSupportedChannelMask();

exit:
    UpdateParseErrorCount(error);
    LogIfFail("Get radio channel mask failed", error);
    return channelMask;
}

template <typename InterfaceType> otRadioState RadioSpinel<InterfaceType>::GetState(void) const
{
    static const otRadioState sOtRadioStateMap[] = {
        OT_RADIO_STATE_DISABLED, OT_RADIO_STATE_SLEEP,    OT_RADIO_STATE_RECEIVE,
        OT_RADIO_STATE_TRANSMIT, OT_RADIO_STATE_TRANSMIT,
    };

    return sOtRadioStateMap[mState];
}

template <typename InterfaceType> void RadioSpinel<InterfaceType>::CalcRcpTimeOffset(void)
{
#if OPENTHREAD_CONFIG_THREAD_VERSION >= OT_THREAD_VERSION_1_2
    otError        error = OT_ERROR_NONE;
    uint64_t       localTxTimestamp;
    uint64_t       localRxTimestamp;
    uint64_t       remoteTimestamp = 0;
    uint8_t        buffer[sizeof(remoteTimestamp)];
    spinel_ssize_t packed;

    /*
     * Use a modified Network Time Protocol(NTP) to calculate the time offset
     * Assume the time offset is D so that local can calculate remote time with,
     *         T' = T + D
     * Where T is the local time and T' is the remote time.
     * The time offset is calculated using timestamp measured at local and remote.
     *
     *              T0  P    P T2
     *  local time --+----+----+--->
     *                \   |   ^
     *              get\  |  /is
     *                  v | /
     * remote time -------+--------->
     *                    T1'
     *
     * Based on the assumptions,
     * 1. If the propagation time(P) from local to remote and from remote to local are same.
     * 2. Both the host and RCP can accurately measure the time they send or receive a message.
     * The degree to which these assumptions hold true determines the accuracy of the offset.
     * Then,
     *         T1' = T0 + P + D and T1' = T2 - P + D
     * Time offset can be calculated with,
     *         D = T1' - ((T0 + T2)/ 2)
     */

    VerifyOrExit(!mIsTimeSynced || (otPlatTimeGet() >= GetNextRadioTimeRecalcStart()));

    otLogDebgPlat("Trying to get RCP time offset");

    packed = spinel_datatype_pack(buffer, sizeof(buffer), SPINEL_DATATYPE_UINT64_S, remoteTimestamp);
    VerifyOrExit(packed > 0 && static_cast<size_t>(packed) <= sizeof(buffer), error = OT_ERROR_NO_BUFS);

    localTxTimestamp = otPlatTimeGet();

    // Dummy timestamp payload to make request length same as response
    error = GetWithParam(SPINEL_PROP_RCP_TIMESTAMP, buffer, static_cast<spinel_size_t>(packed),
                         SPINEL_DATATYPE_UINT64_S, &remoteTimestamp);

    localRxTimestamp = otPlatTimeGet();

    VerifyOrExit(error == OT_ERROR_NONE, mRadioTimeRecalcStart = localRxTimestamp);

    mRadioTimeOffset      = (remoteTimestamp - ((localRxTimestamp / 2) + (localTxTimestamp / 2)));
    mIsTimeSynced         = true;
    mRadioTimeRecalcStart = localRxTimestamp + OPENTHREAD_POSIX_CONFIG_RCP_TIME_SYNC_INTERVAL;

exit:
    LogIfFail("Error calculating RCP time offset: %s", error);
#endif // OPENTHREAD_CONFIG_THREAD_VERSION >= OT_THREAD_VERSION_1_2
}

template <typename InterfaceType> uint64_t RadioSpinel<InterfaceType>::GetNow(void)
{
    return (mIsTimeSynced) ? (otPlatTimeGet() + mRadioTimeOffset) : UINT64_MAX;
}

template <typename InterfaceType> uint32_t RadioSpinel<InterfaceType>::GetBusSpeed(void) const
{
    return mSpinelInterface.GetBusSpeed();
}

template <typename InterfaceType> void RadioSpinel<InterfaceType>::HandleRcpUnexpectedReset(spinel_status_t aStatus)
{
    OT_UNUSED_VARIABLE(aStatus);

    mRadioSpinelMetrics.mRcpUnexpectedResetCount++;
    otLogCritPlat("Unexpected RCP reset: %s", spinel_status_to_cstr(aStatus));

#if OPENTHREAD_SPINEL_CONFIG_RCP_RESTORATION_MAX_COUNT > 0
    mRcpFailed = true;
#elif OPENTHREAD_SPINEL_CONFIG_ABORT_ON_UNEXPECTED_RCP_RESET_ENABLE
    abort();
#else
    DieNow(OT_EXIT_RADIO_SPINEL_RESET);
#endif
}

template <typename InterfaceType> void RadioSpinel<InterfaceType>::HandleRcpTimeout(void)
{
    mRadioSpinelMetrics.mRcpTimeoutCount++;

#if OPENTHREAD_SPINEL_CONFIG_RCP_RESTORATION_MAX_COUNT > 0
    mRcpFailed = true;
#else
    if (!mIsReady)
    {
        otLogCritPlat("Failed to communicate with RCP - no response from RCP during initialization");
        otLogCritPlat("This is not a bug and typically due a config error (wrong URL parameters) or bad RCP image:");
        otLogCritPlat("- Make sure RCP is running the correct firmware");
        otLogCritPlat("- Double check the config parameters passed as `RadioURL` input");
    }

    DieNow(OT_EXIT_RADIO_SPINEL_NO_RESPONSE);
#endif
}

template <typename InterfaceType> void RadioSpinel<InterfaceType>::RecoverFromRcpFailure(void)
{
#if OPENTHREAD_SPINEL_CONFIG_RCP_RESTORATION_MAX_COUNT > 0
    constexpr int16_t kMaxFailureCount = OPENTHREAD_SPINEL_CONFIG_RCP_RESTORATION_MAX_COUNT;
    State             recoveringState  = mState;

    if (!mRcpFailed)
    {
        ExitNow();
    }
    mRcpFailed = false;

    otLogWarnPlat("RCP failure detected");

    ++mRadioSpinelMetrics.mRcpRestorationCount;
    ++mRcpFailureCount;
    if (mRcpFailureCount > kMaxFailureCount)
    {
        otLogCritPlat("Too many rcp failures, exiting");
        DieNow(OT_EXIT_FAILURE);
    }

    otLogWarnPlat("Trying to recover (%d/%d)", mRcpFailureCount, kMaxFailureCount);

    mState = kStateDisabled;
    mRxFrameBuffer.Clear();
    mCmdTidsInUse = 0;
    mCmdNextTid   = 1;
    mTxRadioTid   = 0;
    mWaitingTid   = 0;
    mError        = OT_ERROR_NONE;
    mIsTimeSynced = false;

    ResetRcp(mResetRadioOnStartup);
    SuccessOrDie(Set(SPINEL_PROP_PHY_ENABLED, SPINEL_DATATYPE_BOOL_S, true));
    mState = kStateSleep;

    RestoreProperties();

    switch (recoveringState)
    {
    case kStateDisabled:
        mState = kStateDisabled;
        break;
    case kStateSleep:
        break;
    case kStateReceive:
        SuccessOrDie(Set(SPINEL_PROP_MAC_RAW_STREAM_ENABLED, SPINEL_DATATYPE_BOOL_S, true));
        mState = kStateReceive;
        break;
    case kStateTransmitting:
    case kStateTransmitDone:
        SuccessOrDie(Set(SPINEL_PROP_MAC_RAW_STREAM_ENABLED, SPINEL_DATATYPE_BOOL_S, true));
        mTxError = OT_ERROR_ABORT;
        mState   = kStateTransmitDone;
        break;
    }

    if (mEnergyScanning)
    {
        SuccessOrDie(EnergyScan(mScanChannel, mScanDuration));
    }

    --mRcpFailureCount;
    otLogNotePlat("RCP recovery is done");

exit:
    return;
#endif // OPENTHREAD_SPINEL_CONFIG_RCP_RESTORATION_MAX_COUNT > 0
}

#if OPENTHREAD_SPINEL_CONFIG_RCP_RESTORATION_MAX_COUNT > 0
template <typename InterfaceType> void RadioSpinel<InterfaceType>::RestoreProperties(void)
{
    SuccessOrDie(Set(SPINEL_PROP_MAC_15_4_PANID, SPINEL_DATATYPE_UINT16_S, mPanId));
    SuccessOrDie(Set(SPINEL_PROP_MAC_15_4_SADDR, SPINEL_DATATYPE_UINT16_S, mShortAddress));
    SuccessOrDie(Set(SPINEL_PROP_MAC_15_4_LADDR, SPINEL_DATATYPE_EUI64_S, mExtendedAddress.m8));
    SuccessOrDie(Set(SPINEL_PROP_PHY_CHAN, SPINEL_DATATYPE_UINT8_S, mChannel));

    if (mMacKeySet)
    {
        SuccessOrDie(Set(SPINEL_PROP_RCP_MAC_KEY,
                         SPINEL_DATATYPE_UINT8_S SPINEL_DATATYPE_UINT8_S SPINEL_DATATYPE_DATA_WLEN_S
                             SPINEL_DATATYPE_DATA_WLEN_S SPINEL_DATATYPE_DATA_WLEN_S,
                         mKeyIdMode, mKeyId, mPrevKey.m8, sizeof(otMacKey), mCurrKey.m8, sizeof(otMacKey), mNextKey.m8,
                         sizeof(otMacKey)));
    }

    if (mMacFrameCounterSet)
    {
        // There is a chance that radio/RCP has used some counters after `mMacFrameCounter` (for enh ack) and they
        // are in queue to be sent to host (not yet processed by host RadioSpinel). Here we add some guard jump
        // when we restore the frame counter.
        // Consider the worst case: the radio/RCP continuously receives the shortest data frame and replies with the
        // shortest enhanced ACK. The radio/RCP consumes at most 992 frame counters during the timeout time.
        // The frame counter guard is set to 1000 which should ensure that the restored frame counter is unused.
        //
        // DataFrame: 6(PhyHeader) + 2(Fcf) + 1(Seq) + 6(AddrInfo) + 6(SecHeader) + 1(Payload) + 4(Mic) + 2(Fcs) = 28
        // AckFrame : 6(PhyHeader) + 2(Fcf) + 1(Seq) + 6(AddrInfo) + 6(SecHeader) + 2(Ie) + 4(Mic) + 2(Fcs) = 29
        // CounterGuard: 2000ms(Timeout) / [(28bytes(Data) + 29bytes(Ack)) * 32us/byte + 192us(Ifs)] = 992
        static constexpr uint16_t kFrameCounterGuard = 1000;

        SuccessOrDie(
            Set(SPINEL_PROP_RCP_MAC_FRAME_COUNTER, SPINEL_DATATYPE_UINT32_S, mMacFrameCounter + kFrameCounterGuard));
    }

    for (int i = 0; i < mSrcMatchShortEntryCount; ++i)
    {
        SuccessOrDie(
            Insert(SPINEL_PROP_MAC_SRC_MATCH_SHORT_ADDRESSES, SPINEL_DATATYPE_UINT16_S, mSrcMatchShortEntries[i]));
    }

    for (int i = 0; i < mSrcMatchExtEntryCount; ++i)
    {
        SuccessOrDie(
            Insert(SPINEL_PROP_MAC_SRC_MATCH_EXTENDED_ADDRESSES, SPINEL_DATATYPE_EUI64_S, mSrcMatchExtEntries[i].m8));
    }

    if (mCcaEnergyDetectThresholdSet)
    {
        SuccessOrDie(Set(SPINEL_PROP_PHY_CCA_THRESHOLD, SPINEL_DATATYPE_INT8_S, mCcaEnergyDetectThreshold));
    }

    if (mTransmitPowerSet)
    {
        SuccessOrDie(Set(SPINEL_PROP_PHY_TX_POWER, SPINEL_DATATYPE_INT8_S, mTransmitPower));
    }

    if (mCoexEnabledSet)
    {
        SuccessOrDie(Set(SPINEL_PROP_RADIO_COEX_ENABLE, SPINEL_DATATYPE_BOOL_S, mCoexEnabled));
    }

    if (mFemLnaGainSet)
    {
        SuccessOrDie(Set(SPINEL_PROP_PHY_FEM_LNA_GAIN, SPINEL_DATATYPE_INT8_S, mFemLnaGain));
    }

#if OPENTHREAD_POSIX_CONFIG_MAX_POWER_TABLE_ENABLE
    for (uint8_t channel = Radio::kChannelMin; channel <= Radio::kChannelMax; channel++)
    {
        int8_t power = mMaxPowerTable.GetTransmitPower(channel);

        if (power != OT_RADIO_POWER_INVALID)
        {
            // Some old RCPs doesn't support max transmit power
            otError error = SetChannelMaxTransmitPower(channel, power);

            if (error != OT_ERROR_NONE && error != OT_ERROR_NOT_FOUND)
            {
                DieNow(OT_EXIT_FAILURE);
            }
        }
    }
#endif // OPENTHREAD_POSIX_CONFIG_MAX_POWER_TABLE_ENABLE

    CalcRcpTimeOffset();
}
#endif // OPENTHREAD_SPINEL_CONFIG_RCP_RESTORATION_MAX_COUNT > 0

template <typename InterfaceType>
otError RadioSpinel<InterfaceType>::SetChannelMaxTransmitPower(uint8_t aChannel, int8_t aMaxPower)
{
    otError error = OT_ERROR_NONE;
    VerifyOrExit(aChannel >= Radio::kChannelMin && aChannel <= Radio::kChannelMax, error = OT_ERROR_INVALID_ARGS);
    mMaxPowerTable.SetTransmitPower(aChannel, aMaxPower);
    error = Set(SPINEL_PROP_PHY_CHAN_MAX_POWER, SPINEL_DATATYPE_UINT8_S SPINEL_DATATYPE_INT8_S, aChannel, aMaxPower);

exit:
    return error;
}

template <typename InterfaceType> otError RadioSpinel<InterfaceType>::SetRadioRegion(uint16_t aRegionCode)
{
    otError error;

    error = Set(SPINEL_PROP_PHY_REGION_CODE, SPINEL_DATATYPE_UINT16_S, aRegionCode);

    if (error == OT_ERROR_NONE)
    {
        otLogNotePlat("Set region code \"%c%c\" successfully", static_cast<char>(aRegionCode >> 8),
                      static_cast<char>(aRegionCode));
    }
    else
    {
        otLogWarnPlat("Failed to set region code \"%c%c\": %s", static_cast<char>(aRegionCode >> 8),
                      static_cast<char>(aRegionCode), otThreadErrorToString(error));
    }

    return error;
}

template <typename InterfaceType> otError RadioSpinel<InterfaceType>::GetRadioRegion(uint16_t *aRegionCode)
{
    otError error = OT_ERROR_NONE;

    VerifyOrExit(aRegionCode != nullptr, error = OT_ERROR_INVALID_ARGS);
    error = Get(SPINEL_PROP_PHY_REGION_CODE, SPINEL_DATATYPE_UINT16_S, aRegionCode);

exit:
    return error;
}

#if OPENTHREAD_CONFIG_MLE_LINK_METRICS_SUBJECT_ENABLE
template <typename InterfaceType>
otError RadioSpinel<InterfaceType>::ConfigureEnhAckProbing(otLinkMetrics        aLinkMetrics,
                                                           const otShortAddress aShortAddress,
                                                           const otExtAddress  &aExtAddress)
{
    otError error = OT_ERROR_NONE;
    uint8_t flags = 0;

    if (aLinkMetrics.mPduCount)
    {
        flags |= SPINEL_THREAD_LINK_METRIC_PDU_COUNT;
    }

    if (aLinkMetrics.mLqi)
    {
        flags |= SPINEL_THREAD_LINK_METRIC_LQI;
    }

    if (aLinkMetrics.mLinkMargin)
    {
        flags |= SPINEL_THREAD_LINK_METRIC_LINK_MARGIN;
    }

    if (aLinkMetrics.mRssi)
    {
        flags |= SPINEL_THREAD_LINK_METRIC_RSSI;
    }

    error =
        Set(SPINEL_PROP_RCP_ENH_ACK_PROBING, SPINEL_DATATYPE_UINT16_S SPINEL_DATATYPE_EUI64_S SPINEL_DATATYPE_UINT8_S,
            aShortAddress, aExtAddress.m8, flags);

    return error;
}
#endif

#if OPENTHREAD_CONFIG_MAC_CSL_RECEIVER_ENABLE || OPENTHREAD_CONFIG_MAC_CSL_TRANSMITTER_ENABLE
template <typename InterfaceType> uint8_t RadioSpinel<InterfaceType>::GetCslAccuracy(void)
{
    uint8_t accuracy = UINT8_MAX;
    otError error    = Get(SPINEL_PROP_RCP_CSL_ACCURACY, SPINEL_DATATYPE_UINT8_S, &accuracy);

    LogIfFail("Get CSL Accuracy failed", error);
    return accuracy;
}
#endif

#if OPENTHREAD_CONFIG_MAC_CSL_TRANSMITTER_ENABLE
template <typename InterfaceType> uint8_t RadioSpinel<InterfaceType>::GetCslUncertainty(void)
{
    uint8_t uncertainty = UINT8_MAX;
    otError error       = Get(SPINEL_PROP_RCP_CSL_UNCERTAINTY, SPINEL_DATATYPE_UINT8_S, &uncertainty);

    LogIfFail("Get CSL Uncertainty failed", error);
    return uncertainty;
}
#endif

#if OPENTHREAD_CONFIG_PLATFORM_POWER_CALIBRATION_ENABLE
template <typename InterfaceType>
otError RadioSpinel<InterfaceType>::AddCalibratedPower(uint8_t        aChannel,
                                                       int16_t        aActualPower,
                                                       const uint8_t *aRawPowerSetting,
                                                       uint16_t       aRawPowerSettingLength)
{
    otError error;

    assert(aRawPowerSetting != nullptr);
    SuccessOrExit(error = Insert(SPINEL_PROP_PHY_CALIBRATED_POWER,
                                 SPINEL_DATATYPE_UINT8_S SPINEL_DATATYPE_INT16_S SPINEL_DATATYPE_DATA_WLEN_S, aChannel,
                                 aActualPower, aRawPowerSetting, aRawPowerSettingLength));

exit:
    return error;
}

template <typename InterfaceType> otError RadioSpinel<InterfaceType>::ClearCalibratedPowers(void)
{
    return Set(SPINEL_PROP_PHY_CALIBRATED_POWER, nullptr);
}

template <typename InterfaceType>
otError RadioSpinel<InterfaceType>::SetChannelTargetPower(uint8_t aChannel, int16_t aTargetPower)
{
    otError error = OT_ERROR_NONE;
    VerifyOrExit(aChannel >= Radio::kChannelMin && aChannel <= Radio::kChannelMax, error = OT_ERROR_INVALID_ARGS);
    error =
        Set(SPINEL_PROP_PHY_CHAN_TARGET_POWER, SPINEL_DATATYPE_UINT8_S SPINEL_DATATYPE_INT16_S, aChannel, aTargetPower);

exit:
    return error;
}
#endif // OPENTHREAD_CONFIG_PLATFORM_POWER_CALIBRATION_ENABLE

template <typename InterfaceType>
uint32_t RadioSpinel<InterfaceType>::Snprintf(char *aDest, uint32_t aSize, const char *aFormat, ...)
{
    int     len;
    va_list args;

    va_start(args, aFormat);
    len = vsnprintf(aDest, static_cast<size_t>(aSize), aFormat, args);
    va_end(args);

    return (len < 0) ? 0 : Min(static_cast<uint32_t>(len), aSize - 1);
}

template <typename InterfaceType>
void RadioSpinel<InterfaceType>::LogSpinelFrame(const uint8_t *aFrame, uint16_t aLength, bool aTx)
{
    otError           error                               = OT_ERROR_NONE;
    char              buf[OPENTHREAD_CONFIG_LOG_MAX_SIZE] = {0};
    spinel_ssize_t    unpacked;
    uint8_t           header;
    uint32_t          cmd;
    spinel_prop_key_t key;
    uint8_t          *data;
    spinel_size_t     len;
    const char       *prefix = nullptr;
    char             *start  = buf;
    char             *end    = buf + sizeof(buf);

    VerifyOrExit(otLoggingGetLevel() >= OT_LOG_LEVEL_DEBG);

    prefix   = aTx ? "Sent spinel frame" : "Received spinel frame";
    unpacked = spinel_datatype_unpack(aFrame, aLength, "CiiD", &header, &cmd, &key, &data, &len);
    VerifyOrExit(unpacked > 0, error = OT_ERROR_PARSE);

    start += Snprintf(start, static_cast<uint32_t>(end - start), "%s, flg:0x%x, tid:%u, cmd:%s", prefix,
                      SPINEL_HEADER_GET_FLAG(header), SPINEL_HEADER_GET_TID(header), spinel_command_to_cstr(cmd));
    VerifyOrExit(cmd != SPINEL_CMD_RESET);

    start += Snprintf(start, static_cast<uint32_t>(end - start), ", key:%s", spinel_prop_key_to_cstr(key));
    VerifyOrExit(cmd != SPINEL_CMD_PROP_VALUE_GET);

    switch (key)
    {
    case SPINEL_PROP_LAST_STATUS:
    {
        spinel_status_t status;

        unpacked = spinel_datatype_unpack(data, len, SPINEL_DATATYPE_UINT_PACKED_S, &status);
        VerifyOrExit(unpacked > 0, error = OT_ERROR_PARSE);
        start += Snprintf(start, static_cast<uint32_t>(end - start), ", status:%s", spinel_status_to_cstr(status));
    }
    break;

    case SPINEL_PROP_MAC_RAW_STREAM_ENABLED:
    case SPINEL_PROP_MAC_SRC_MATCH_ENABLED:
    case SPINEL_PROP_PHY_ENABLED:
    case SPINEL_PROP_RADIO_COEX_ENABLE:
    {
        bool enabled;

        unpacked = spinel_datatype_unpack(data, len, SPINEL_DATATYPE_BOOL_S, &enabled);
        VerifyOrExit(unpacked > 0, error = OT_ERROR_PARSE);
        start += Snprintf(start, static_cast<uint32_t>(end - start), ", enabled:%u", enabled);
    }
    break;

    case SPINEL_PROP_PHY_CCA_THRESHOLD:
    case SPINEL_PROP_PHY_FEM_LNA_GAIN:
    case SPINEL_PROP_PHY_RX_SENSITIVITY:
    case SPINEL_PROP_PHY_RSSI:
    case SPINEL_PROP_PHY_TX_POWER:
    {
        const char *name = nullptr;
        int8_t      value;

        unpacked = spinel_datatype_unpack(data, len, SPINEL_DATATYPE_INT8_S, &value);
        VerifyOrExit(unpacked > 0, error = OT_ERROR_PARSE);

        switch (key)
        {
        case SPINEL_PROP_PHY_TX_POWER:
            name = "power";
            break;
        case SPINEL_PROP_PHY_CCA_THRESHOLD:
            name = "threshold";
            break;
        case SPINEL_PROP_PHY_FEM_LNA_GAIN:
            name = "gain";
            break;
        case SPINEL_PROP_PHY_RX_SENSITIVITY:
            name = "sensitivity";
            break;
        case SPINEL_PROP_PHY_RSSI:
            name = "rssi";
            break;
        }

        start += Snprintf(start, static_cast<uint32_t>(end - start), ", %s:%d", name, value);
    }
    break;

    case SPINEL_PROP_MAC_PROMISCUOUS_MODE:
    case SPINEL_PROP_MAC_SCAN_STATE:
    case SPINEL_PROP_PHY_CHAN:
    case SPINEL_PROP_RCP_CSL_ACCURACY:
    case SPINEL_PROP_RCP_CSL_UNCERTAINTY:
    {
        const char *name = nullptr;
        uint8_t     value;

        unpacked = spinel_datatype_unpack(data, len, SPINEL_DATATYPE_UINT8_S, &value);
        VerifyOrExit(unpacked > 0, error = OT_ERROR_PARSE);

        switch (key)
        {
        case SPINEL_PROP_MAC_SCAN_STATE:
            name = "state";
            break;
        case SPINEL_PROP_RCP_CSL_ACCURACY:
            name = "accuracy";
            break;
        case SPINEL_PROP_RCP_CSL_UNCERTAINTY:
            name = "uncertainty";
            break;
        case SPINEL_PROP_MAC_PROMISCUOUS_MODE:
            name = "mode";
            break;
        case SPINEL_PROP_PHY_CHAN:
            name = "channel";
            break;
        }

        start += Snprintf(start, static_cast<uint32_t>(end - start), ", %s:%u", name, value);
    }
    break;

    case SPINEL_PROP_MAC_15_4_PANID:
    case SPINEL_PROP_MAC_15_4_SADDR:
    case SPINEL_PROP_MAC_SCAN_PERIOD:
    case SPINEL_PROP_PHY_REGION_CODE:
    {
        const char *name = nullptr;
        uint16_t    value;

        unpacked = spinel_datatype_unpack(data, len, SPINEL_DATATYPE_UINT16_S, &value);
        VerifyOrExit(unpacked > 0, error = OT_ERROR_PARSE);

        switch (key)
        {
        case SPINEL_PROP_MAC_SCAN_PERIOD:
            name = "period";
            break;
        case SPINEL_PROP_PHY_REGION_CODE:
            name = "region";
            break;
        case SPINEL_PROP_MAC_15_4_SADDR:
            name = "saddr";
            break;
        case SPINEL_PROP_MAC_SRC_MATCH_SHORT_ADDRESSES:
            name = "saddr";
            break;
        case SPINEL_PROP_MAC_15_4_PANID:
            name = "panid";
            break;
        }

        start += Snprintf(start, static_cast<uint32_t>(end - start), ", %s:0x%04x", name, value);
    }
    break;

    case SPINEL_PROP_MAC_SRC_MATCH_SHORT_ADDRESSES:
    {
        uint16_t saddr;

        start += Snprintf(start, static_cast<uint32_t>(end - start), ", saddr:");

        if (len < sizeof(saddr))
        {
            start += Snprintf(start, static_cast<uint32_t>(end - start), "none");
        }
        else
        {
            while (len >= sizeof(saddr))
            {
                unpacked = spinel_datatype_unpack(data, len, SPINEL_DATATYPE_UINT16_S, &saddr);
                VerifyOrExit(unpacked > 0, error = OT_ERROR_PARSE);
                data += unpacked;
                len -= static_cast<spinel_size_t>(unpacked);
                start += Snprintf(start, static_cast<uint32_t>(end - start), "0x%04x ", saddr);
            }
        }
    }
    break;

    case SPINEL_PROP_RCP_MAC_FRAME_COUNTER:
    case SPINEL_PROP_RCP_TIMESTAMP:
    {
        const char *name;
        uint32_t    value;

        unpacked = spinel_datatype_unpack(data, len, SPINEL_DATATYPE_UINT32_S, &value);
        VerifyOrExit(unpacked > 0, error = OT_ERROR_PARSE);

        name = (key == SPINEL_PROP_RCP_TIMESTAMP) ? "timestamp" : "counter";
        start += Snprintf(start, static_cast<uint32_t>(end - start), ", %s:%u", name, value);
    }
    break;

    case SPINEL_PROP_RADIO_CAPS:
    case SPINEL_PROP_RCP_API_VERSION:
    case SPINEL_PROP_RCP_MIN_HOST_API_VERSION:
    {
        const char  *name;
        unsigned int value;

        unpacked = spinel_datatype_unpack(data, len, SPINEL_DATATYPE_UINT_PACKED_S, &value);
        VerifyOrExit(unpacked > 0, error = OT_ERROR_PARSE);

        switch (key)
        {
        case SPINEL_PROP_RADIO_CAPS:
            name = "caps";
            break;
        case SPINEL_PROP_RCP_API_VERSION:
            name = "version";
            break;
        case SPINEL_PROP_RCP_MIN_HOST_API_VERSION:
            name = "min-host-version";
            break;
        default:
            name = "";
            break;
        }

        start += Snprintf(start, static_cast<uint32_t>(end - start), ", %s:%u", name, value);
    }
    break;

    case SPINEL_PROP_MAC_ENERGY_SCAN_RESULT:
    case SPINEL_PROP_PHY_CHAN_MAX_POWER:
    {
        const char *name;
        uint8_t     channel;
        int8_t      value;

        unpacked = spinel_datatype_unpack(data, len, SPINEL_DATATYPE_UINT8_S SPINEL_DATATYPE_INT8_S, &channel, &value);
        VerifyOrExit(unpacked > 0, error = OT_ERROR_PARSE);

        name = (key == SPINEL_PROP_MAC_ENERGY_SCAN_RESULT) ? "rssi" : "power";
        start += Snprintf(start, static_cast<uint32_t>(end - start), ", channel:%u, %s:%d", channel, name, value);
    }
    break;

    case SPINEL_PROP_CAPS:
    {
        unsigned int capability;

        start += Snprintf(start, static_cast<uint32_t>(end - start), ", caps:");

        while (len > 0)
        {
            unpacked = spinel_datatype_unpack(data, len, SPINEL_DATATYPE_UINT_PACKED_S, &capability);
            VerifyOrExit(unpacked > 0, error = OT_ERROR_PARSE);
            data += unpacked;
            len -= static_cast<spinel_size_t>(unpacked);
            start += Snprintf(start, static_cast<uint32_t>(end - start), "%s ", spinel_capability_to_cstr(capability));
        }
    }
    break;

    case SPINEL_PROP_PROTOCOL_VERSION:
    {
        unsigned int major;
        unsigned int minor;

        unpacked = spinel_datatype_unpack(data, len, SPINEL_DATATYPE_UINT_PACKED_S SPINEL_DATATYPE_UINT_PACKED_S,
                                          &major, &minor);
        VerifyOrExit(unpacked > 0, error = OT_ERROR_PARSE);
        start += Snprintf(start, static_cast<uint32_t>(end - start), ", major:%u, minor:%u", major, minor);
    }
    break;

    case SPINEL_PROP_PHY_CHAN_PREFERRED:
    case SPINEL_PROP_PHY_CHAN_SUPPORTED:
    {
        uint8_t        maskBuffer[kChannelMaskBufferSize];
        uint32_t       channelMask = 0;
        const uint8_t *maskData    = maskBuffer;
        spinel_size_t  maskLength  = sizeof(maskBuffer);

        unpacked = spinel_datatype_unpack_in_place(data, len, SPINEL_DATATYPE_DATA_S, maskBuffer, &maskLength);
        VerifyOrExit(unpacked > 0, error = OT_ERROR_PARSE);

        while (maskLength > 0)
        {
            uint8_t channel;

            unpacked = spinel_datatype_unpack(maskData, maskLength, SPINEL_DATATYPE_UINT8_S, &channel);
            VerifyOrExit(unpacked > 0, error = OT_ERROR_PARSE);
            VerifyOrExit(channel < kChannelMaskBufferSize, error = OT_ERROR_PARSE);
            channelMask |= (1UL << channel);

            maskData += unpacked;
            maskLength -= static_cast<spinel_size_t>(unpacked);
        }

        start += Snprintf(start, static_cast<uint32_t>(end - start), ", channelMask:0x%08x", channelMask);
    }
    break;

    case SPINEL_PROP_NCP_VERSION:
    {
        const char *version;

        unpacked = spinel_datatype_unpack(data, len, SPINEL_DATATYPE_UTF8_S, &version);
        VerifyOrExit(unpacked >= 0, error = OT_ERROR_PARSE);
        start += Snprintf(start, static_cast<uint32_t>(end - start), ", version:%s", version);
    }
    break;

    case SPINEL_PROP_STREAM_RAW:
    {
        otRadioFrame frame;

        if (cmd == SPINEL_CMD_PROP_VALUE_IS)
        {
            uint16_t     flags;
            int8_t       noiseFloor;
            unsigned int receiveError;

            unpacked = spinel_datatype_unpack(data, len,
                                              SPINEL_DATATYPE_DATA_WLEN_S                          // Frame
                                                  SPINEL_DATATYPE_INT8_S                           // RSSI
                                                      SPINEL_DATATYPE_INT8_S                       // Noise Floor
                                                          SPINEL_DATATYPE_UINT16_S                 // Flags
                                                              SPINEL_DATATYPE_STRUCT_S(            // PHY-data
                                                                  SPINEL_DATATYPE_UINT8_S          // 802.15.4 channel
                                                                      SPINEL_DATATYPE_UINT8_S      // 802.15.4 LQI
                                                                          SPINEL_DATATYPE_UINT64_S // Timestamp (us).
                                                                  ) SPINEL_DATATYPE_STRUCT_S(      // Vendor-data
                                                                  SPINEL_DATATYPE_UINT_PACKED_S    // Receive error
                                                                  ),
                                              &frame.mPsdu, &frame.mLength, &frame.mInfo.mRxInfo.mRssi, &noiseFloor,
                                              &flags, &frame.mChannel, &frame.mInfo.mRxInfo.mLqi,
                                              &frame.mInfo.mRxInfo.mTimestamp, &receiveError);
            VerifyOrExit(unpacked > 0, error = OT_ERROR_PARSE);
            start += Snprintf(start, static_cast<uint32_t>(end - start), ", len:%u, rssi:%d ...", frame.mLength,
                              frame.mInfo.mRxInfo.mRssi);
            otLogDebgPlat("%s", buf);

            start = buf;
            start += Snprintf(start, static_cast<uint32_t>(end - start),
                              "... noise:%d, flags:0x%04x, channel:%u, lqi:%u, timestamp:%lu, rxerr:%u", noiseFloor,
                              flags, frame.mChannel, frame.mInfo.mRxInfo.mLqi,
                              static_cast<unsigned long>(frame.mInfo.mRxInfo.mTimestamp), receiveError);
        }
        else if (cmd == SPINEL_CMD_PROP_VALUE_SET)
        {
            bool csmaCaEnabled;
            bool isHeaderUpdated;
            bool isARetx;
            bool skipAes;

            unpacked = spinel_datatype_unpack(
                data, len,
                SPINEL_DATATYPE_DATA_WLEN_S                                   // Frame data
                    SPINEL_DATATYPE_UINT8_S                                   // Channel
                        SPINEL_DATATYPE_UINT8_S                               // MaxCsmaBackoffs
                            SPINEL_DATATYPE_UINT8_S                           // MaxFrameRetries
                                SPINEL_DATATYPE_BOOL_S                        // CsmaCaEnabled
                                    SPINEL_DATATYPE_BOOL_S                    // IsHeaderUpdated
                                        SPINEL_DATATYPE_BOOL_S                // IsARetx
                                            SPINEL_DATATYPE_BOOL_S            // SkipAes
                                                SPINEL_DATATYPE_UINT32_S      // TxDelay
                                                    SPINEL_DATATYPE_UINT32_S, // TxDelayBaseTime
                &frame.mPsdu, &frame.mLength, &frame.mChannel, &frame.mInfo.mTxInfo.mMaxCsmaBackoffs,
                &frame.mInfo.mTxInfo.mMaxFrameRetries, &csmaCaEnabled, &isHeaderUpdated, &isARetx, &skipAes,
                &frame.mInfo.mTxInfo.mTxDelay, &frame.mInfo.mTxInfo.mTxDelayBaseTime);

            VerifyOrExit(unpacked > 0, error = OT_ERROR_PARSE);
            start += Snprintf(start, static_cast<uint32_t>(end - start),
                              ", len:%u, channel:%u, maxbackoffs:%u, maxretries:%u ...", frame.mLength, frame.mChannel,
                              frame.mInfo.mTxInfo.mMaxCsmaBackoffs, frame.mInfo.mTxInfo.mMaxFrameRetries);
            otLogDebgPlat("%s", buf);

            start = buf;
            start += Snprintf(start, static_cast<uint32_t>(end - start),
                              "... csmaCaEnabled:%u, isHeaderUpdated:%u, isARetx:%u, skipAes:%u"
                              ", txDelay:%u, txDelayBase:%u",
                              csmaCaEnabled, isHeaderUpdated, isARetx, skipAes, frame.mInfo.mTxInfo.mTxDelay,
                              frame.mInfo.mTxInfo.mTxDelayBaseTime);
        }
    }
    break;

    case SPINEL_PROP_STREAM_DEBUG:
    {
        char          debugString[OPENTHREAD_CONFIG_NCP_SPINEL_LOG_MAX_SIZE + 1];
        spinel_size_t stringLength = sizeof(debugString);

        unpacked = spinel_datatype_unpack_in_place(data, len, SPINEL_DATATYPE_DATA_S, debugString, &stringLength);
        assert(stringLength < sizeof(debugString));
        VerifyOrExit(unpacked > 0, error = OT_ERROR_PARSE);
        debugString[stringLength] = '\0';
        start += Snprintf(start, static_cast<uint32_t>(end - start), ", debug:%s", debugString);
    }
    break;

    case SPINEL_PROP_STREAM_LOG:
    {
        const char *logString;
        uint8_t     logLevel;

        unpacked = spinel_datatype_unpack(data, len, SPINEL_DATATYPE_UTF8_S, &logString);
        VerifyOrExit(unpacked >= 0, error = OT_ERROR_PARSE);
        data += unpacked;
        len -= static_cast<spinel_size_t>(unpacked);

        unpacked = spinel_datatype_unpack(data, len, SPINEL_DATATYPE_UINT8_S, &logLevel);
        VerifyOrExit(unpacked > 0, error = OT_ERROR_PARSE);
        start += Snprintf(start, static_cast<uint32_t>(end - start), ", level:%u, log:%s", logLevel, logString);
    }
    break;

    case SPINEL_PROP_NEST_STREAM_MFG:
    {
        const char *output;
        size_t      outputLen;

        unpacked = spinel_datatype_unpack(data, len, SPINEL_DATATYPE_UTF8_S, &output, &outputLen);
        VerifyOrExit(unpacked > 0, error = OT_ERROR_PARSE);
        start += Snprintf(start, static_cast<uint32_t>(end - start), ", diag:%s", output);
    }
    break;

    case SPINEL_PROP_RCP_MAC_KEY:
    {
        uint8_t      keyIdMode;
        uint8_t      keyId;
        otMacKey     prevKey;
        unsigned int prevKeyLen = sizeof(otMacKey);
        otMacKey     currKey;
        unsigned int currKeyLen = sizeof(otMacKey);
        otMacKey     nextKey;
        unsigned int nextKeyLen = sizeof(otMacKey);

        unpacked = spinel_datatype_unpack(data, len,
                                          SPINEL_DATATYPE_UINT8_S SPINEL_DATATYPE_UINT8_S SPINEL_DATATYPE_DATA_WLEN_S
                                              SPINEL_DATATYPE_DATA_WLEN_S SPINEL_DATATYPE_DATA_WLEN_S,
                                          &keyIdMode, &keyId, prevKey.m8, &prevKeyLen, currKey.m8, &currKeyLen,
                                          nextKey.m8, &nextKeyLen);
        VerifyOrExit(unpacked > 0, error = OT_ERROR_PARSE);
        start += Snprintf(start, static_cast<uint32_t>(end - start),
                          ", keyIdMode:%u, keyId:%u, prevKey:***, currKey:***, nextKey:***", keyIdMode, keyId);
    }
    break;

    case SPINEL_PROP_HWADDR:
    case SPINEL_PROP_MAC_15_4_LADDR:
    {
        const char *name                    = nullptr;
        uint8_t     m8[OT_EXT_ADDRESS_SIZE] = {0};

        unpacked = spinel_datatype_unpack_in_place(data, len, SPINEL_DATATYPE_EUI64_S, &m8[0]);
        VerifyOrExit(unpacked > 0, error = OT_ERROR_PARSE);

        name = (key == SPINEL_PROP_HWADDR) ? "eui64" : "laddr";
        start += Snprintf(start, static_cast<uint32_t>(end - start), ", %s:%02x%02x%02x%02x%02x%02x%02x%02x", name,
                          m8[0], m8[1], m8[2], m8[3], m8[4], m8[5], m8[6], m8[7]);
    }
    break;

    case SPINEL_PROP_MAC_SRC_MATCH_EXTENDED_ADDRESSES:
    {
        uint8_t m8[OT_EXT_ADDRESS_SIZE];

        start += Snprintf(start, static_cast<uint32_t>(end - start), ", extaddr:");

        if (len < sizeof(m8))
        {
            start += Snprintf(start, static_cast<uint32_t>(end - start), "none");
        }
        else
        {
            while (len >= sizeof(m8))
            {
                unpacked = spinel_datatype_unpack_in_place(data, len, SPINEL_DATATYPE_EUI64_S, m8);
                VerifyOrExit(unpacked > 0, error = OT_ERROR_PARSE);
                data += unpacked;
                len -= static_cast<spinel_size_t>(unpacked);
                start += Snprintf(start, static_cast<uint32_t>(end - start), "%02x%02x%02x%02x%02x%02x%02x%02x ", m8[0],
                                  m8[1], m8[2], m8[3], m8[4], m8[5], m8[6], m8[7]);
            }
        }
    }
    break;

    case SPINEL_PROP_RADIO_COEX_METRICS:
    {
        otRadioCoexMetrics metrics;
        unpacked = spinel_datatype_unpack(
            data, len,
            SPINEL_DATATYPE_STRUCT_S(                                    // Tx Coex Metrics Structure
                SPINEL_DATATYPE_UINT32_S                                 // NumTxRequest
                    SPINEL_DATATYPE_UINT32_S                             // NumTxGrantImmediate
                        SPINEL_DATATYPE_UINT32_S                         // NumTxGrantWait
                            SPINEL_DATATYPE_UINT32_S                     // NumTxGrantWaitActivated
                                SPINEL_DATATYPE_UINT32_S                 // NumTxGrantWaitTimeout
                                    SPINEL_DATATYPE_UINT32_S             // NumTxGrantDeactivatedDuringRequest
                                        SPINEL_DATATYPE_UINT32_S         // NumTxDelayedGrant
                                            SPINEL_DATATYPE_UINT32_S     // AvgTxRequestToGrantTime
                ) SPINEL_DATATYPE_STRUCT_S(                              // Rx Coex Metrics Structure
                SPINEL_DATATYPE_UINT32_S                                 // NumRxRequest
                    SPINEL_DATATYPE_UINT32_S                             // NumRxGrantImmediate
                        SPINEL_DATATYPE_UINT32_S                         // NumRxGrantWait
                            SPINEL_DATATYPE_UINT32_S                     // NumRxGrantWaitActivated
                                SPINEL_DATATYPE_UINT32_S                 // NumRxGrantWaitTimeout
                                    SPINEL_DATATYPE_UINT32_S             // NumRxGrantDeactivatedDuringRequest
                                        SPINEL_DATATYPE_UINT32_S         // NumRxDelayedGrant
                                            SPINEL_DATATYPE_UINT32_S     // AvgRxRequestToGrantTime
                                                SPINEL_DATATYPE_UINT32_S // NumRxGrantNone
                ) SPINEL_DATATYPE_BOOL_S                                 // Stopped
                SPINEL_DATATYPE_UINT32_S,                                // NumGrantGlitch
            &metrics.mNumTxRequest, &metrics.mNumTxGrantImmediate, &metrics.mNumTxGrantWait,
            &metrics.mNumTxGrantWaitActivated, &metrics.mNumTxGrantWaitTimeout,
            &metrics.mNumTxGrantDeactivatedDuringRequest, &metrics.mNumTxDelayedGrant,
            &metrics.mAvgTxRequestToGrantTime, &metrics.mNumRxRequest, &metrics.mNumRxGrantImmediate,
            &metrics.mNumRxGrantWait, &metrics.mNumRxGrantWaitActivated, &metrics.mNumRxGrantWaitTimeout,
            &metrics.mNumRxGrantDeactivatedDuringRequest, &metrics.mNumRxDelayedGrant,
            &metrics.mAvgRxRequestToGrantTime, &metrics.mNumRxGrantNone, &metrics.mStopped, &metrics.mNumGrantGlitch);

        VerifyOrExit(unpacked > 0, error = OT_ERROR_PARSE);

        otLogDebgPlat("%s ...", buf);
        otLogDebgPlat(" txRequest:%lu", ToUlong(metrics.mNumTxRequest));
        otLogDebgPlat(" txGrantImmediate:%lu", ToUlong(metrics.mNumTxGrantImmediate));
        otLogDebgPlat(" txGrantWait:%lu", ToUlong(metrics.mNumTxGrantWait));
        otLogDebgPlat(" txGrantWaitActivated:%lu", ToUlong(metrics.mNumTxGrantWaitActivated));
        otLogDebgPlat(" txGrantWaitTimeout:%lu", ToUlong(metrics.mNumTxGrantWaitTimeout));
        otLogDebgPlat(" txGrantDeactivatedDuringRequest:%lu", ToUlong(metrics.mNumTxGrantDeactivatedDuringRequest));
        otLogDebgPlat(" txDelayedGrant:%lu", ToUlong(metrics.mNumTxDelayedGrant));
        otLogDebgPlat(" avgTxRequestToGrantTime:%lu", ToUlong(metrics.mAvgTxRequestToGrantTime));
        otLogDebgPlat(" rxRequest:%lu", ToUlong(metrics.mNumRxRequest));
        otLogDebgPlat(" rxGrantImmediate:%lu", ToUlong(metrics.mNumRxGrantImmediate));
        otLogDebgPlat(" rxGrantWait:%lu", ToUlong(metrics.mNumRxGrantWait));
        otLogDebgPlat(" rxGrantWaitActivated:%lu", ToUlong(metrics.mNumRxGrantWaitActivated));
        otLogDebgPlat(" rxGrantWaitTimeout:%lu", ToUlong(metrics.mNumRxGrantWaitTimeout));
        otLogDebgPlat(" rxGrantDeactivatedDuringRequest:%lu", ToUlong(metrics.mNumRxGrantDeactivatedDuringRequest));
        otLogDebgPlat(" rxDelayedGrant:%lu", ToUlong(metrics.mNumRxDelayedGrant));
        otLogDebgPlat(" avgRxRequestToGrantTime:%lu", ToUlong(metrics.mAvgRxRequestToGrantTime));
        otLogDebgPlat(" rxGrantNone:%lu", ToUlong(metrics.mNumRxGrantNone));
        otLogDebgPlat(" stopped:%u", metrics.mStopped);

        start = buf;
        start += Snprintf(start, static_cast<uint32_t>(end - start), " grantGlitch:%u", metrics.mNumGrantGlitch);
    }
    break;

    case SPINEL_PROP_MAC_SCAN_MASK:
    {
        constexpr uint8_t kNumChannels = 16;
        uint8_t           channels[kNumChannels];
        spinel_size_t     size;

        unpacked = spinel_datatype_unpack(data, len, SPINEL_DATATYPE_DATA_S, channels, &size);
        VerifyOrExit(unpacked > 0, error = OT_ERROR_PARSE);
        start += Snprintf(start, static_cast<uint32_t>(end - start), ", channels:");

        for (uint8_t i = 0; i < size; i++)
        {
            start += Snprintf(start, static_cast<uint32_t>(end - start), "%u ", channels[i]);
        }
    }
    break;

    case SPINEL_PROP_RCP_ENH_ACK_PROBING:
    {
        uint16_t saddr;
        uint8_t  m8[OT_EXT_ADDRESS_SIZE];
        uint8_t  flags;

        unpacked = spinel_datatype_unpack(
            data, len, SPINEL_DATATYPE_UINT16_S SPINEL_DATATYPE_EUI64_S SPINEL_DATATYPE_UINT8_S, &saddr, m8, &flags);

        VerifyOrExit(unpacked > 0, error = OT_ERROR_PARSE);
        start += Snprintf(start, static_cast<uint32_t>(end - start),
                          ", saddr:%04x, extaddr:%02x%02x%02x%02x%02x%02x%02x%02x, flags:0x%02x", saddr, m8[0], m8[1],
                          m8[2], m8[3], m8[4], m8[5], m8[6], m8[7], flags);
    }
    break;

    case SPINEL_PROP_PHY_CALIBRATED_POWER:
    {
        if (cmd == SPINEL_CMD_PROP_VALUE_INSERT)
        {
            uint8_t      channel;
            int16_t      actualPower;
            uint8_t     *rawPowerSetting;
            unsigned int rawPowerSettingLength;

            unpacked = spinel_datatype_unpack(
                data, len, SPINEL_DATATYPE_UINT8_S SPINEL_DATATYPE_INT16_S SPINEL_DATATYPE_DATA_WLEN_S, &channel,
                &actualPower, &rawPowerSetting, &rawPowerSettingLength);
            VerifyOrExit(unpacked > 0, error = OT_ERROR_PARSE);

            start += Snprintf(start, static_cast<uint32_t>(end - start),
                              ", ch:%u, actualPower:%d, rawPowerSetting:", channel, actualPower);
            for (uint16_t i = 0; i < rawPowerSettingLength; i++)
            {
                start += Snprintf(start, static_cast<uint32_t>(end - start), "%02x", rawPowerSetting[i]);
            }
        }
    }
    break;

    case SPINEL_PROP_PHY_CHAN_TARGET_POWER:
    {
        uint8_t channel;
        int16_t targetPower;

        unpacked =
            spinel_datatype_unpack(data, len, SPINEL_DATATYPE_UINT8_S SPINEL_DATATYPE_INT16_S, &channel, &targetPower);
        VerifyOrExit(unpacked > 0, error = OT_ERROR_PARSE);
        start += Snprintf(start, static_cast<uint32_t>(end - start), ", ch:%u, targetPower:%d", channel, targetPower);
    }
    break;
    }

exit:
    if (error == OT_ERROR_NONE)
    {
        otLogDebgPlat("%s", buf);
    }
    else
    {
        otLogDebgPlat("%s, failed to parse spinel frame !", prefix);
    }

    return;
}

} // namespace Spinel
} // namespace ot<|MERGE_RESOLUTION|>--- conflicted
+++ resolved
@@ -211,11 +211,7 @@
 }
 
 template <typename InterfaceType>
-<<<<<<< HEAD
-void RadioSpinel<InterfaceType>::Init(bool aResetRadio, bool aRestoreDatasetFromNcp, bool aSkipRcpCompatibilityCheck)
-=======
 void RadioSpinel<InterfaceType>::Init(bool aResetRadio, bool aSkipRcpCompatibilityCheck)
->>>>>>> af5938e3
 {
     otError error = OT_ERROR_NONE;
     bool    supportsRcpApiVersion;
@@ -454,28 +450,6 @@
     return error;
 }
 
-<<<<<<< HEAD
-#if !OPENTHREAD_CONFIG_MULTIPLE_INSTANCE_ENABLE
-template <typename InterfaceType> otError RadioSpinel<InterfaceType>::RestoreDatasetFromNcp(void)
-{
-    otError error = OT_ERROR_NONE;
-
-    Instance::Get().template Get<SettingsDriver>().Init(nullptr, 0);
-
-    otLogInfoPlat("Trying to get saved dataset from NCP");
-    SuccessOrExit(
-        error = Get(SPINEL_PROP_THREAD_ACTIVE_DATASET, SPINEL_DATATYPE_VOID_S, &RadioSpinel::ThreadDatasetHandler));
-    SuccessOrExit(
-        error = Get(SPINEL_PROP_THREAD_PENDING_DATASET, SPINEL_DATATYPE_VOID_S, &RadioSpinel::ThreadDatasetHandler));
-
-exit:
-    Instance::Get().template Get<SettingsDriver>().Deinit();
-    return error;
-}
-#endif
-
-=======
->>>>>>> af5938e3
 template <typename InterfaceType> void RadioSpinel<InterfaceType>::Deinit(void)
 {
     mSpinelInterface.Deinit();
@@ -636,174 +610,6 @@
     LogIfFail("Error processing response", error);
 }
 
-<<<<<<< HEAD
-#if !OPENTHREAD_CONFIG_MULTIPLE_INSTANCE_ENABLE
-template <typename InterfaceType>
-otError RadioSpinel<InterfaceType>::ThreadDatasetHandler(const uint8_t *aBuffer, uint16_t aLength)
-{
-    otError              error = OT_ERROR_NONE;
-    otOperationalDataset opDataset;
-    bool                 isActive = ((mWaitingKey == SPINEL_PROP_THREAD_ACTIVE_DATASET) ? true : false);
-    Spinel::Decoder      decoder;
-    MeshCoP::Dataset     dataset;
-
-    memset(&opDataset, 0, sizeof(otOperationalDataset));
-    decoder.Init(aBuffer, aLength);
-
-    while (!decoder.IsAllReadInStruct())
-    {
-        unsigned int propKey;
-
-        SuccessOrExit(error = decoder.OpenStruct());
-        SuccessOrExit(error = decoder.ReadUintPacked(propKey));
-
-        switch (static_cast<spinel_prop_key_t>(propKey))
-        {
-        case SPINEL_PROP_NET_NETWORK_KEY:
-        {
-            const uint8_t *key;
-            uint16_t       len;
-
-            SuccessOrExit(error = decoder.ReadData(key, len));
-            VerifyOrExit(len == OT_NETWORK_KEY_SIZE, error = OT_ERROR_INVALID_ARGS);
-            memcpy(opDataset.mNetworkKey.m8, key, len);
-            opDataset.mComponents.mIsNetworkKeyPresent = true;
-            break;
-        }
-
-        case SPINEL_PROP_NET_NETWORK_NAME:
-        {
-            const char *name;
-            size_t      len;
-
-            SuccessOrExit(error = decoder.ReadUtf8(name));
-            len = StringLength(name, OT_NETWORK_NAME_MAX_SIZE);
-            memcpy(opDataset.mNetworkName.m8, name, len);
-            opDataset.mNetworkName.m8[len]              = '\0';
-            opDataset.mComponents.mIsNetworkNamePresent = true;
-            break;
-        }
-
-        case SPINEL_PROP_NET_XPANID:
-        {
-            const uint8_t *xpanid;
-            uint16_t       len;
-
-            SuccessOrExit(error = decoder.ReadData(xpanid, len));
-            VerifyOrExit(len == OT_EXT_PAN_ID_SIZE, error = OT_ERROR_INVALID_ARGS);
-            memcpy(opDataset.mExtendedPanId.m8, xpanid, len);
-            opDataset.mComponents.mIsExtendedPanIdPresent = true;
-            break;
-        }
-
-        case SPINEL_PROP_IPV6_ML_PREFIX:
-        {
-            const otIp6Address *addr;
-            uint8_t             prefixLen;
-
-            SuccessOrExit(error = decoder.ReadIp6Address(addr));
-            SuccessOrExit(error = decoder.ReadUint8(prefixLen));
-            VerifyOrExit(prefixLen == OT_IP6_PREFIX_BITSIZE, error = OT_ERROR_INVALID_ARGS);
-            memcpy(opDataset.mMeshLocalPrefix.m8, addr, OT_MESH_LOCAL_PREFIX_SIZE);
-            opDataset.mComponents.mIsMeshLocalPrefixPresent = true;
-            break;
-        }
-
-        case SPINEL_PROP_DATASET_DELAY_TIMER:
-        {
-            SuccessOrExit(error = decoder.ReadUint32(opDataset.mDelay));
-            opDataset.mComponents.mIsDelayPresent = true;
-            break;
-        }
-
-        case SPINEL_PROP_MAC_15_4_PANID:
-        {
-            SuccessOrExit(error = decoder.ReadUint16(opDataset.mPanId));
-            opDataset.mComponents.mIsPanIdPresent = true;
-            break;
-        }
-
-        case SPINEL_PROP_PHY_CHAN:
-        {
-            uint8_t channel;
-
-            SuccessOrExit(error = decoder.ReadUint8(channel));
-            opDataset.mChannel                      = channel;
-            opDataset.mComponents.mIsChannelPresent = true;
-            break;
-        }
-
-        case SPINEL_PROP_NET_PSKC:
-        {
-            const uint8_t *psk;
-            uint16_t       len;
-
-            SuccessOrExit(error = decoder.ReadData(psk, len));
-            VerifyOrExit(len == OT_PSKC_MAX_SIZE, error = OT_ERROR_INVALID_ARGS);
-            memcpy(opDataset.mPskc.m8, psk, OT_PSKC_MAX_SIZE);
-            opDataset.mComponents.mIsPskcPresent = true;
-            break;
-        }
-
-        case SPINEL_PROP_DATASET_SECURITY_POLICY:
-        {
-            uint8_t flags[2];
-            uint8_t flagsLength = 1;
-
-            SuccessOrExit(error = decoder.ReadUint16(opDataset.mSecurityPolicy.mRotationTime));
-            SuccessOrExit(error = decoder.ReadUint8(flags[0]));
-            if (otThreadGetVersion() >= OT_THREAD_VERSION_1_2 && decoder.GetRemainingLengthInStruct() > 0)
-            {
-                SuccessOrExit(error = decoder.ReadUint8(flags[1]));
-                ++flagsLength;
-            }
-            static_cast<SecurityPolicy &>(opDataset.mSecurityPolicy).SetFlags(flags, flagsLength);
-            opDataset.mComponents.mIsSecurityPolicyPresent = true;
-            break;
-        }
-
-        case SPINEL_PROP_PHY_CHAN_SUPPORTED:
-        {
-            uint8_t channel;
-
-            opDataset.mChannelMask = 0;
-
-            while (!decoder.IsAllReadInStruct())
-            {
-                SuccessOrExit(error = decoder.ReadUint8(channel));
-                VerifyOrExit(channel <= 31, error = OT_ERROR_INVALID_ARGS);
-                opDataset.mChannelMask |= (1UL << channel);
-            }
-            opDataset.mComponents.mIsChannelMaskPresent = true;
-            break;
-        }
-
-        default:
-            break;
-        }
-
-        SuccessOrExit(error = decoder.CloseStruct());
-    }
-
-    /*
-     * Initially set Active Timestamp to 0. This is to allow the node to join the network
-     * yet retrieve the full Active Dataset from a neighboring device if one exists.
-     */
-    memset(&opDataset.mActiveTimestamp, 0, sizeof(opDataset.mActiveTimestamp));
-    opDataset.mComponents.mIsActiveTimestampPresent = true;
-
-    SuccessOrExit(error = dataset.SetFrom(static_cast<MeshCoP::Dataset::Info &>(opDataset)));
-    SuccessOrExit(error = Instance::Get().template Get<SettingsDriver>().Set(
-                      isActive ? SettingsBase::kKeyActiveDataset : SettingsBase::kKeyPendingDataset, dataset.GetBytes(),
-                      dataset.GetSize()));
-
-exit:
-    return error;
-}
-#endif // #if !OPENTHREAD_CONFIG_MULTIPLE_INSTANCE_ENABLE
-
-=======
->>>>>>> af5938e3
 template <typename InterfaceType>
 void RadioSpinel<InterfaceType>::HandleWaitingResponse(uint32_t          aCommand,
                                                        spinel_prop_key_t aKey,
